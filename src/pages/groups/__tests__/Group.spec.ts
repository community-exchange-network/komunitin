--- conflicted
+++ resolved
@@ -15,16 +15,11 @@
   QCard,
   QCardSection,
   QIcon,
-<<<<<<< HEAD
-  QSeparator
-} from "quasar";
-=======
   QSeparator,
   QInnerLoading,
   QList,
   QItem,
-} from 'quasar';
->>>>>>> 2fd8a289
+} from "quasar";
 
 describe("Group.vue", () => {
   let id: string;
