--- conflicted
+++ resolved
@@ -60,17 +60,15 @@
       return response.body.data
     },
 
-<<<<<<< HEAD
     createCreditCommonsNeighbour: async (neighbour: CreditCommonsNode, admin = userAuth("0")) => {
       await test.api?.post('/TEST/cc/nodes', testCreditCommonsNeighbour(neighbour), admin)
-    }
-=======
+    },
+    
     createCurrency: async (settings: any, admin: AuthInfo) => {
       const response = await test.api?.post('/currencies', testCurrency(settings), admin)
       return response.body.data
     },
 
->>>>>>> f659ac41
   }
 
   before(async () => {
@@ -87,12 +85,7 @@
 
     if (createData) {
       // Create currency TEST
-<<<<<<< HEAD
-      const currency = await test.api.post('/currencies', testCurrency({ settings: { defaultInitialCreditLimit } }), test.admin)
-      test.currency = currency.body.data
-=======
       test.currency = await test.createCurrency({}, test.admin)
->>>>>>> f659ac41
       // Create 3 accounts
       test.account0 = await test.createAccount(test.admin.user)
       test.account1 = await test.createAccount(test.user1.user)
