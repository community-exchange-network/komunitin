import { AccountType, Prisma } from "@prisma/client";

import { Account, AccountSettings, AccountStatus, FullAccount, InputAccount, recordToAccount, Tag, UpdateAccount, User, userHasAccount } from "src/model";
import { CollectionOptions } from "src/server/request";
import { Context, systemContext } from "src/utils/context";
import { deriveKey, exportKey } from "src/utils/crypto";
import { badRequest, forbidden, notFound, notImplemented, unauthorized } from "src/utils/error";
import { WithRequired } from "src/utils/types";
import { AbstractCurrencyController } from "./abstract-currency-controller";
import { CurrencyControllerImpl } from "./currency-controller";
import { whereFilter } from "./query";
import { AccountsService } from "./api";


export class AccountControllerImpl extends AbstractCurrencyController implements AccountsService {
  constructor (readonly currencyController: CurrencyControllerImpl) {
    super(currencyController)
  }

  public async createAccount(ctx: Context, account: InputAccount) {
    // Only the currency owner can create accounts (by now).
    const admin = await this.users().checkAdmin(ctx)
    // Account owner: provided in input or current user.
    const userIds = account.users?.map(u => u.id) ?? [admin.id]

    // Find next free account code.
    let code = account.code
    if (code) {
      await this.checkFreeCode(code)
    } else {
      code = await this.getFreeCode()
    }

    if (account.status && account.status !== AccountStatus.Active) {
      throw badRequest(`Account status must be ${AccountStatus.Active} when creating an account`)
    }
    // Create account in ledger with default credit limit & max balance.
    const maximumBalance = account.maximumBalance ?? this.currency().settings.defaultInitialMaximumBalance
    const creditLimit = account.creditLimit ?? this.currency().settings.defaultInitialCreditLimit

    // get required keys from DB.
    const keys = {
      issuer: await this.keys().issuerKey(),
      credit: creditLimit > 0 ? await this.keys().creditKey() : undefined,
      sponsor: await this.keys().sponsorKey()
    }
    
    const ledgerOptions = {
      initialCredit: this.currencyController.toStringAmount(creditLimit),
      maximumBalance: maximumBalance ? this.currencyController.toStringAmount(maximumBalance + creditLimit) : undefined
    }
    const {key} = await this.currencyController.ledger.createAccount(ledgerOptions, keys)
    // Store key
    const keyId = await this.keys().storeKey(key)
    // Store account in DB
    const record = await this.db().account.create({
      data: {
        id: account.id,
        code,
        type: account.type ?? AccountType.user,
        status: AccountStatus.Active,
        // Initialize ledger values with what we have just created.
        creditLimit,
        maximumBalance: maximumBalance ? maximumBalance : null,
        balance: 0,

        // Initialize some account settings (others will be taken from currency settings if not set)
        settings: {
          acceptPaymentsAutomatically: this.currency().settings.defaultAcceptPaymentsAutomatically,
          acceptPaymentsWhitelist: this.currency().settings.defaultAcceptPaymentsWhitelist,
        },

        currency: { connect: { id: this.currency().id } },
        key: { connect: { id: keyId } },
        users: {
          create: userIds.map(id => ({
            user: {
              connectOrCreate: {
                where: { 
                  tenantId_id: {
                    id,
                    tenantId: this.db().tenantId
                  }  
                },
                create: { id }
              }
            }
          }))
        }
      },
    })
    return this.getAccount(ctx, record.id)
  }

  async updateAccount(ctx: Context, data: UpdateAccount): Promise<Account> {
    const account = await this.getFullAccount(data.id, false)
    const user = await this.users().checkUser(ctx)

    // Only admins or account owners can update accounts.
    // Users can't update own accounts if suspended or deleted.
    if (!(this.users().isAdmin(user) || 
      (userHasAccount(user, account) && ![AccountStatus.Suspended, AccountStatus.Deleted].includes(account.status))
    )) {
      throw forbidden("User is not allowed to update this account")
    }

    if (data.status && data.status !== account.status) {
      const isDisabledOrSuspended = (status: AccountStatus) => [AccountStatus.Disabled, AccountStatus.Suspended].includes(status)

      if (account.status === AccountStatus.Active && isDisabledOrSuspended(data.status)) {
        // Disable account.
        if (data.status === AccountStatus.Suspended && !this.users().isAdmin(user)) {
          throw forbidden("Only admins can suspend accounts")
        }
        // Ensure the currency has the disabled accounts pool created.
        await this.currencyController.createDisabledAccountsPool()    
        const ledgerAccount = await this.currencyController.ledger.getAccount(account.key)
        await ledgerAccount.disable({
          admin: await this.keys().adminKey(),
          sponsor: await this.keys().sponsorKey()
        })
      } else if ([AccountStatus.Disabled, AccountStatus.Suspended].includes(account.status) && data.status === AccountStatus.Active) {
        // Don't need to check admin access again, since only admins can update suspended accounts.
<<<<<<< HEAD
        const ledgerBalance = this.currencyController.toStringAmount(account.balance + account.creditLimit)
        const maximumBalance = account.maximumBalance ?? this.currency().settings.defaultInitialMaximumBalance

        await this.currencyController.ledger.enableAccount({
          balance: ledgerBalance,
          credit: this.currencyController.toStringAmount(account.creditLimit),
          maximumBalance: maximumBalance ? this.currencyController.toStringAmount(maximumBalance) : undefined,
=======
        
        await this.currencyController.ledger.enableAccount({
          balance: this.currencyController.amountToLedger(account.balance + account.creditLimit),
          credit: this.currencyController.amountToLedger(account.creditLimit),
          maximumBalance: account.maximumBalance 
            ? this.currencyController.amountToLedger(account.maximumBalance + account.creditLimit) 
            : undefined,
>>>>>>> 53a20766
        }, {
          account: await this.keys().retrieveKey(account.key),
          issuer: await this.keys().issuerKey(),
          disabledAccountsPool: await this.keys().retrieveKey(this.currency().keys.disabledAccountsPool!),
          sponsor: await this.keys().sponsorKey()
        })
      } else if (account.status === AccountStatus.Disabled && data.status === AccountStatus.Suspended) {
        if (!this.users().isAdmin(user)) {
          throw forbidden("Only admins can suspend accounts")
        }
      } else if (account.status === AccountStatus.Suspended && data.status === AccountStatus.Disabled) {
        // Don't need to check admin access again, since only admins can update suspended accounts.
      } else {
        throw badRequest(`Invalid status change from ${account.status} to ${data.status}`)
      }
    }

    if (data.code || data.creditLimit || data.maximumBalance || data.users) {
      await this.users().checkAdmin(ctx)
    }
    
    // code, creditLimit and maximumBalance can be updated
    if (data.code && data.code !== account.code) {
      await this.checkFreeCode(data.code)
    }
    // Update credit limit
    if (data.creditLimit && data.creditLimit !== account.creditLimit) {
      if (account.status === AccountStatus.Active) {
        const ledgerAccount = await this.currencyController.ledger.getAccount(account.key)
        await ledgerAccount.updateCredit(this.currencyController.toStringAmount(data.creditLimit), {
          sponsor: await this.keys().sponsorKey(),
          credit: data.creditLimit > account.creditLimit ? await this.keys().creditKey() : undefined,
          issuer: data.creditLimit > account.creditLimit ? await this.keys().issuerKey() : undefined,
          account: data.creditLimit < account.creditLimit ? await this.keys().adminKey() : undefined
        })
      } else if ([AccountStatus.Disabled, AccountStatus.Suspended].includes(account.status)) {
        throw badRequest("Cannot update credit limit of disabled or suspended accounts. Enable the account first.")
      }
    }
    // Update maximum balance
    if (data.maximumBalance !== undefined && data.maximumBalance !== account.maximumBalance) {
      if (account.status === AccountStatus.Active) {
        const ledgerAccount = await this.currencyController.ledger.getAccount(account.key)
        const ledgerMaximumBalance = data.maximumBalance 
          ? this.currencyController.toStringAmount(data.maximumBalance + account.creditLimit)
          : undefined // no limit
          
        await ledgerAccount.updateMaximumBalance(ledgerMaximumBalance, {
          sponsor: await this.keys().sponsorKey(),
          // Note that we can't sign with the admin key because this logic is used also for the
          // external trader account, which does not have the admin key as signer.
          account: await this.keys().retrieveKey(account.key)
        })
      } else if ([AccountStatus.Disabled, AccountStatus.Suspended].includes(account.status)) {
        throw badRequest("Cannot update maximum balance of disabled or suspended accounts. Enable the account first.")
      }
    }

    const updateData = {
      code: data.code,
      creditLimit: data.creditLimit,
      maximumBalance: data.maximumBalance,
      status: data.status,
    } as Prisma.AccountUpdateInput
    
    if (data.users) {
      const newUserIds = data.users.map(u => u.id)
      const currentUserIds = account.users?.map(u => u.id) || []

      const usersToAdd = newUserIds.filter(id => !currentUserIds.includes(id))
      const usersToRemove = currentUserIds.filter(id => !newUserIds.includes(id))

      if (usersToAdd.length || usersToRemove.length) {
        const userOperations = {} as Prisma.AccountUpdateInput['users']
        if (usersToRemove.length) {
          userOperations!.deleteMany = {
            userId: { in: usersToRemove },
            tenantId: this.db().tenantId
          }
        }
        if (usersToAdd.length) {
          userOperations!.create = usersToAdd.map(id => ({
            user: {
              connectOrCreate: {
                where: {
                  tenantId_id: {
                    id,
                    tenantId: this.db().tenantId
                  }
                },
                create: { id }
              }
            }
          }))
        }
        updateData.users = userOperations
      }
    }
    // Update db.
    const updated = await this.db().account.update({
      data: updateData,
      where: { id: account.id },
      select: { id: true }
    })

    return this.getAccount(ctx, updated.id)
  }

  filterAccount(user: User|undefined, account: FullAccount): Account {
    // Check if the balance should be hidden.
    const accountHideBalance = (account.settings.hideBalance ?? this.currency().settings.defaultHideBalance) ?? false
    if (!user || (accountHideBalance && !this.users().isAdmin(user) && !userHasAccount(user, account))) {
      // Hide balance for non-admin users.
      return {
        ...account,
        balance: undefined,
        creditLimit: undefined,
        maximumBalance: undefined, 
      }
    }
    return account
  }

  async getAccountBy(ctx: Context, field: "id"|"code"|"keyId", value: string): Promise<FullAccount | undefined> {
    const record = await this.db().account.findUnique({
      where: { 
        id: field === "id" ? value : undefined,
        code: field === "code" ? value : undefined,
        keyId: field === "keyId" ? value : undefined,
        status: "active",
      },
    })
    if (!record) {
      return undefined
    }
    return recordToAccount(record, this.currency())
  }

  async getAccount(ctx: Context, id: string): Promise<Account> {
    const account = await this.getFullAccount(id, false)
    // Filter account for the current user.
    const user = await this.users().getUser(ctx)
    return this.filterAccount(user, account)
  }

  /**
   * Returns a fully loaded account object for internal use.
   * 
   * @param id Account id
   * @param checkActive If true (default) and asking for a disabled account 
   * it will throw a forbidden error
   */
  async getFullAccount(id: string, checkActive: boolean = true): Promise<WithRequired<FullAccount, "users">> {
    const record = await this.db().account.findUnique({
      where: { 
        id,
        status: { not: AccountStatus.Deleted }
      },
      include: { 
        users: { include: { user: true } },
        tags: true
      }
    })
    
    if (!record) {
      throw notFound(`Account id ${id} not found in currency ${this.currency().code}`)
    }

    if (checkActive && record.status !== AccountStatus.Active) {
      throw forbidden(`Account id ${id} is not active`)
    }

    return recordToAccount(record, this.currency()) as WithRequired<FullAccount, "users">;
  }

  /**
   * Implements {@link CurrencyController#getAccountByCode}
   */
  async getAccountByCode(ctx: Context, code: string): Promise<FullAccount|undefined> {
    // Anonymous users can access this endpoint.
    return this.getAccountBy(ctx, "code", code)
  }

  /**
   * Implements {@link CurrencyController.getAccountByKey}
   */
  async getAccountByKey(ctx: Context, key: string): Promise<FullAccount | undefined> {
    await this.users().checkUser(ctx)
    return this.getAccountBy(ctx, "keyId", key)
  }

  async getAccountByTag(ctx: Context, tag: string, hashed = false): Promise<FullAccount|undefined> {
    const hash = hashed ? tag : await this.accountTagHash(tag)
    const record = await this.db().accountTag.findFirst({
      where: { hash },
      include: { account: true }
    })
    if (!record || record.account.status !== "active") {
      return undefined
    }
    return recordToAccount(record.account, this.currency())
  }

  async getAccounts(ctx: Context, params: CollectionOptions): Promise<Account[]> {
    // Anonymous users can access this endpoint if they provide an single id, code or tag filter. 
    const isSingleCode = (typeof params.filters?.code === 'string')
    const isSingleTag = (typeof params.filters?.tag === 'string')
    const isSingleId = (typeof params.filters?.id === 'string')
    
    const allowAnonymous = isSingleCode || isSingleTag || isSingleId

    if (!allowAnonymous) {
      if (ctx.type === "anonymous") {
        throw unauthorized("No anonymous access allowed")
      } else {
        await this.users().checkUser(ctx)
      }
    }

    if (!isSingleTag && params.filters.tag) {
      throw badRequest("Only one tag filter allowed")
    }

    if (isSingleTag) {
      const account = await this.getAccountByTag(ctx, params.filters.tag as string) 
      return account ? [account] : []
    }
    
    const filter = whereFilter(params.filters)

    // Default to active user accounts if no explicit filter is defined.
    if (!filter.id && !filter.code && !filter.tag) {
      if (!filter.status) {
        filter.status = AccountStatus.Active
      }
      if (!filter.type) {
        filter.type = AccountType.user
      }
    }
    
    const records = await this.db().account.findMany({
      where: {
        currencyId: this.currency().id,
        ...filter,
      },
      include: {
        users: { include: { user: true } },
      },
      orderBy: {
        [params.sort.field]: params.sort.order
      },
      skip: params.pagination.cursor,
      take: params.pagination.size,
    })
    const user = await this.users().getUser(ctx)
    return records
      .map(r => recordToAccount(r, this.currency()))
      .map(account => this.filterAccount(user, account))
  }

  async deleteAccount(ctx: Context, id: string): Promise<void> {
    const user = await this.users().checkUser(ctx)
    const account = await this.getFullAccount(id, false)
    if (!(this.users().isAdmin(user) || userHasAccount(user, account))) {
      throw forbidden("User is not allowed to delete this account")
    }
    if (account.status === AccountStatus.Deleted) {
      throw badRequest("Account is already deleted")
    }
    if (account.balance != 0) {
      throw badRequest("Account balance must be zero to delete account")
    }

    if (account.status === AccountStatus.Active) {
      const ledgerAccount = await this.currencyController.ledger.getAccount(account.key)
      // Delete account in ledger
      await ledgerAccount.delete({
        sponsor: await this.keys().sponsorKey(),
        admin: await this.keys().adminKey()
      })

    } else if (account.status === AccountStatus.Suspended || account.status === AccountStatus.Disabled) {
      // in this case there is no account in the ledger, but the pool has the balance for the 
      // credit limit of the disabled account (since we've already check it has balance = 0).
      const pool = await this.currencyController.ledger.getAccount(this.currency().keys.disabledAccountsPool!)
      await pool.pay({
        payeePublicKey: this.currency().keys.credit,
        amount: this.currencyController.toStringAmount(account.creditLimit),
      }, {
        account: await this.keys().retrieveKey(this.currency().keys.disabledAccountsPool!),
        sponsor: await this.keys().sponsorKey(),
      })
    }

    // Soft delete account in DB
    await this.db().account.update({
      data: { status: "deleted" },
      where: { id }
    })
  }
  
  private async getFreeCode() {
    // We look for the maximum code of type "CODE1234", so we can have other codes ("CODESpecial").
    // Code numbers can have any length but are zero-padded until 4 digits.
    const pattern = `${this.currency().code}[0-9]+`
    const [{max}] = await this.db().$queryRaw`SELECT MAX(substring(code from 5)::int) as max FROM "Account" WHERE code ~ ${pattern}` as [{max: number|null}]
    const codeNum = (max !== null) ? max + 1 : 0
    const code = this.currency().code + String(codeNum).padStart(4, "0")
    return code
  }

  private async checkFreeCode(code: string) {
    if (!code.startsWith(this.currency().code)) {
      throw badRequest(`Code must start with ${this.currency().code}`)
    }
    const existing = await this.getAccountByCode(systemContext(), code)
    if (existing) {
      throw badRequest(`Code ${code} is already in use`)
    }
  }

  /**
   * Implements {@link CurrencyController.getAccountSettings}
   */
  public async getAccountSettings(ctx: Context, id: string): Promise<AccountSettings> {
    const user = await this.users().checkUser(ctx)
    const account = await this.getFullAccount(id, false)
    if (!this.users().isAdmin(user) && !userHasAccount(user, account)) {
      throw forbidden("User is not allowed to access this account settings")
    }
    return {
      id: account.id,
      ...account.settings
    }
  }

  public async updateAccountSettings(ctx: Context, settings: AccountSettings ): Promise<AccountSettings> {
    const user = await this.users().checkUser(ctx)
    const account = await this.getFullAccount(settings.id as string, false)
    if (!this.users().isAdmin(user) && !userHasAccount(user, account)) {
      throw forbidden("User is not allowed to update this account settings")
    }

    // Check that the user is only updating allowed settings.

    // We can make this list configurable in the future.
    const userSettings = [
      "acceptPaymentsAutomatically",
      "acceptPaymentsWhitelist", 
      "acceptExternalPaymentsAutomatically",
      "tags"
    ]

    const deleteUndefined = (obj: any) => {
      for (const key in obj) {
        if (obj[key] === undefined) {
          delete obj[key]
        }
      }
    }

    const {tags, id, ...updateSettings} = settings
    deleteUndefined(updateSettings)

    // User can update tags.
    if (tags) {
      await this.updateAccountTags(account, tags)
    }
    if (updateSettings && Object.keys(updateSettings).length) {
      // Since settings is a single Json value in table, we need to provide the full object.
      // And we need to remove the tags entry too, since they are saved in separate DB table.
      const {tags, ...oldSettings} = account.settings
      // Check permission to update each setting.
      if (!this.users().isAdmin(user)) {
        for (const key in updateSettings) {
          if (!userSettings.includes(key) && oldSettings[key as keyof typeof oldSettings] !== updateSettings[key as keyof typeof updateSettings]) {
            throw forbidden(`User is not allowed to update setting ${key}`)
          }
        }
      }

      const fullSettings = {
        ...oldSettings,
        ...updateSettings
      }

      // Delete the entries set to null.
      const deleteNull = (obj: any) => {
        for (const key in obj) {
          if (obj[key] === null) {
            delete obj[key]
          }
        }
      }
      deleteNull(fullSettings)
      
      await this.db().account.update({
        data: { settings: fullSettings },
        where: { id: account.id }
      })
    }

    return await this.getAccountSettings(ctx, settings.id as string)
    
  }

  async updateAccountTags(account: FullAccount, tags: Tag[]) {
    // Check all tags have name and either value or id (it is ok to update the name of a tag without changing the vaue)
    if (tags.some(t => !t.name || (!t.value && !t.id))) {
      throw badRequest("Tag name and value are required")
    // Check for repeated values or names
    } else if (tags.some(t => tags.filter(t2 => t2.name === t.name || t2.value === t.value).length > 1)) {
      throw badRequest("Repeated tag")
    }
    
    // Compute tag hashes
    const data = await Promise.all(tags.map(async t => ({
      id: t.value ? undefined : t.id,
      hash: t.value ? await this.accountTagHash(t.value as string) : undefined,
      name: t.name,
      accountId: account.id
    })))

    type TagWithHash = { hash: string, name: string, accountId: string }
    type TagWithId = { id: string, name: string, accountId: string }

    const newTags = data.filter(t => !t.id) as TagWithHash[]
    const updateTags = data.filter(t => t.id) as TagWithId[]

    // Update tag records (delete + update + insert).
    await this.db().$transaction(async (t) => {
      await t.accountTag.deleteMany({
        where: { 
          id: { 
            notIn: updateTags.map(t => t.id as string)
          },
          accountId: account.id
        }
      })
      for (const tag of updateTags) {
        await t.accountTag.update({
          where: { id: tag.id },
          data: { name: tag.name }
        })
      }
      await t.accountTag.createMany({
        data: newTags,
      })
    })
  }

  async updateAccountBalance(account: FullAccount): Promise<void> {
    const ledgerAccount = await this.currencyController.ledger.getAccount(account.key)
    account.balance = this.currencyController.toIntegerAmount(ledgerAccount.balance())
      - account.creditLimit
    await this.db().account.update({
      data: { balance: account.balance },
      where: { id: account.id }
    })
  }

  /**
   * We don't save the tag id in the DB, but a hash of the tag value.
   * Tags need to be searchable so we can't salt the hash with a unique string.
   */
  async accountTagHash(value: string) {
    const key = await deriveKey(value, "komunitin.org")
    return exportKey(key)
  }

}<|MERGE_RESOLUTION|>--- conflicted
+++ resolved
@@ -4,7 +4,7 @@
 import { CollectionOptions } from "src/server/request";
 import { Context, systemContext } from "src/utils/context";
 import { deriveKey, exportKey } from "src/utils/crypto";
-import { badRequest, forbidden, notFound, notImplemented, unauthorized } from "src/utils/error";
+import { badRequest, forbidden, notFound, unauthorized } from "src/utils/error";
 import { WithRequired } from "src/utils/types";
 import { AbstractCurrencyController } from "./abstract-currency-controller";
 import { CurrencyControllerImpl } from "./currency-controller";
@@ -121,23 +121,13 @@
         })
       } else if ([AccountStatus.Disabled, AccountStatus.Suspended].includes(account.status) && data.status === AccountStatus.Active) {
         // Don't need to check admin access again, since only admins can update suspended accounts.
-<<<<<<< HEAD
-        const ledgerBalance = this.currencyController.toStringAmount(account.balance + account.creditLimit)
-        const maximumBalance = account.maximumBalance ?? this.currency().settings.defaultInitialMaximumBalance
-
-        await this.currencyController.ledger.enableAccount({
-          balance: ledgerBalance,
-          credit: this.currencyController.toStringAmount(account.creditLimit),
-          maximumBalance: maximumBalance ? this.currencyController.toStringAmount(maximumBalance) : undefined,
-=======
         
         await this.currencyController.ledger.enableAccount({
-          balance: this.currencyController.amountToLedger(account.balance + account.creditLimit),
-          credit: this.currencyController.amountToLedger(account.creditLimit),
+          balance: this.currencyController.toStringAmount(account.balance + account.creditLimit),
+          credit: this.currencyController.toStringAmount(account.creditLimit),
           maximumBalance: account.maximumBalance 
-            ? this.currencyController.amountToLedger(account.maximumBalance + account.creditLimit) 
+            ? this.currencyController.toStringAmount(account.maximumBalance + account.creditLimit) 
             : undefined,
->>>>>>> 53a20766
         }, {
           account: await this.keys().retrieveKey(account.key),
           issuer: await this.keys().issuerKey(),
