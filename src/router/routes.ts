--- conflicted
+++ resolved
@@ -1,52 +1,23 @@
-import { RouteConfig } from "vue-router";
+import { RouteConfig } from 'vue-router';
 
 const routes: RouteConfig[] = [
   {
-<<<<<<< HEAD
-    path: "/",
-    component: () => import("layouts/Front.vue"),
-    children: [
-      {
-        path: "",
-        component: () => import("pages/home/Login.vue")
-=======
     path: '/',
     component: () => import('../layouts/Front.vue'),
     children: [
       {
         path: '',
         component: () => import('../pages/home/Login.vue')
->>>>>>> 4a0bff4b
       },
       {
-        path: "/login-select/",
+        path: '/login-select/',
         props: false,
-<<<<<<< HEAD
-        name: "LoginSelect",
-        component: () => import("pages/home/LoginSelect.vue")
-=======
         name: 'LoginSelect',
         component: () => import('../pages/home/LoginSelect.vue')
->>>>>>> 4a0bff4b
       },
       {
-        path: "/login-mail/",
+        path: '/login-mail/',
         props: false,
-<<<<<<< HEAD
-        name: "LoginMail",
-        component: () => import("pages/home/LoginMail.vue")
-      }
-    ]
-  },
-  {
-    path: "/groups/",
-    component: () => import("layouts/Guest.vue"),
-    children: [
-      {
-        path: "/groups/",
-        name: "GroupList",
-        component: () => import("pages/groups/GroupList.vue")
-=======
         name: 'LoginMail',
         component: () => import('../pages/home/LoginMail.vue')
       }
@@ -60,39 +31,22 @@
         path: '/groups/',
         name: 'GroupList',
         component: () => import('../pages/groups/GroupList.vue')
->>>>>>> 4a0bff4b
       },
       {
-        path: "/groups/:code",
+        path: '/groups/:code',
         props: true,
-<<<<<<< HEAD
-        name: "Group",
-        component: () => import("pages/groups/Group.vue")
-      },
-      {
-        path: "/groups/:code/offers",
-        props: true,
-        name: "Group",
-        component: () => import("pages/groups/GroupOffers.vue")
-=======
         name: 'Group',
         component: () => import('../pages/groups/Group.vue')
->>>>>>> 4a0bff4b
       }
     ]
   }
 ];
 
 // Always leave this as last one
-if (process.env.MODE !== "ssr") {
+if (process.env.MODE !== 'ssr') {
   routes.push({
-<<<<<<< HEAD
-    path: "*",
-    component: () => import("pages/Error404.vue")
-=======
     path: '*',
     component: () => import('../pages/Error404.vue')
->>>>>>> 4a0bff4b
   });
 }
 
