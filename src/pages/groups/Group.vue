<template>
  <div>
    <q-toolbar class="bg-primary text-onprimary">
<<<<<<< HEAD
      <q-btn
        id="back"
        flat
        round
        icon="arrow_back"
        :aria-label="$t('Back')"
        @click="$router.back()"
      />
=======
      <q-btn flat round icon="arrow_back" aria-label="Home" @click="$router.back()" />
>>>>>>> 0b8091c0
      <q-toolbar-title>{{group ? group.attributes.name : ""}}</q-toolbar-title>

      <q-btn v-if="group" right flat round icon="message" @click="contactsView = true" />
      <share-button
        v-if="group"
        :text="$t('Check the exchange community {group}', {group: group.attributes.name})"
        :title="group.attributes.name"
      />
    </q-toolbar>

    <!-- Message Dialog -->
    <q-dialog v-if="group" v-model="contactsView">
      <q-card>
        <q-card-section class="q-pb-none">
          <div class="text-h6">{{ $t("Contact") }}</div>
        </q-card-section>
        <q-card-section>
          <social-network-list type="contact" :networks="groupContacts" />
        </q-card-section>
      </q-card>
    </q-dialog>

    <div class="q-pa-md">
      <!-- Loading spinner -->
      <q-inner-loading :showing="isLoading" color="icon-dark" />
      <!-- Group view -->

      <div v-if="group" class="row q-col-gutter-md">
        <!-- image -->
        <div class="col-12 col-sm-6 col-md-4">
          <q-img :src="group.attributes.image" />
        </div>
        <!-- description -->
        <div class="col-12 col-sm-6 col-md-8">
          <div class="text-h6">{{ group.attributes.code }}</div>
          <!-- eslint-disable-next-line vue/no-v-html -->
          <div v-md2html="group.attributes.description" class="text-onsurface-m"></div>
          <q-separator spaced />
          <div class="k-inset-actions-md">
            <q-btn
              type="a"
              flat
              no-caps
              :href="group.attributes.website"
              target="_blank"
              icon="link"
              :label="group.attributes.website | link"
              color="onsurface-m"
            />
          </div>
        </div>
        <!-- explore -->
        <div class="col-12 col-sm-6 relative-position">
          <group-stats
            v-if="offers"
            :title="$t('Offers')"
            icon="local_offer"
            :content="group.relationships.offers.meta.count"
            :href="code + '/offers'"
            :items="offers"
          />
          <q-inner-loading :showing="offers === null" color="icon-dark" />
        </div>

        <div class="col-12 col-sm-6 relative-position">
          <group-stats
            v-if="needs"
            :title="$t('Needs')"
            icon="loyalty"
            :content="group.relationships.needs.meta.count"
            :href="code + '/needs'"
            :items="needs"
          />
          <q-inner-loading :showing="needs === null" color="icon-dark" />
        </div>

        <div class="col-12 col-sm-6 relative-position">
          <group-stats
            v-if="membersCategory"
            :title="$t('Members')"
            icon="account_circle"
            :content="group.relationships.members.meta.count"
            :href="code + '/members'"
            :items="membersCategory"
          />
          <q-inner-loading :showing="membersCategory === null" color="icon-dark" />
        </div>

        <div class="col-12 col-sm-6 relative-position">
          <group-stats
            v-if="currencyLink"
            :title="$t('Currency')"
            icon="monetization_on"
            :content="currencySymbol"
            :href="code + '/stats'"
            :items="currency"
          />
        </div>
        <div class="col-12 col-sm-6 col-lg-8">
          <q-card square flat>
            <simple-map class="simple-map" :center="center" :marker="marker" />
            <q-card-section class="group-footer-card text-onsurface-m">
              <q-icon name="place" />
              {{ group.attributes.location.name }}
            </q-card-section>
          </q-card>
        </div>
        <div class="col-12 col-sm-6 col-lg-4 relative-position">
          <social-network-list type="contact" :networks="groupContacts" />
        </div>
      </div>
    </div>
  </div>
</template>

<script lang="ts">
import Vue from "vue";
import marked from "marked";

import api from "../../services/Api/SocialApi";
import apiAccounting from "../../services/Api/AccountingApi";
import SimpleMap from "../../components/SimpleMap.vue";
import { Group, Contact, Category, CollectionResponse } from "./models/model";
import GroupStats from "../../components/GroupStats.vue";
import ShareButton from "../../components/ShareButton.vue";
import SocialNetworkList from "../../components/SocialNetworkList.vue";
import md2html from "../../plugins/Md2html";

interface ContactNames {
  [key: string]: {
    name: string;
  };
}

Vue.use(md2html);

/**
 * Page for Group details.
 */
export default Vue.extend({
  name: "Group",
  filters: {
    link(link: string): string {
      return link.replace(/(https|http):\/\//, "");
    }
  },
  components: {
    SimpleMap,
    ShareButton,
    GroupStats,
    SocialNetworkList
  },
  props: {
    code: {
      type: String,
      required: true
    }
  },
  data() {
    return {
      group: null as Group | null,
      contacts: [] as Contact[],
      isLoading: true,
      contactsView: false,
      socialButtonsView: false,
      needs: null as string[] | null,
      offers: null as string[] | null,
      currency: null as string[] | null,
      currencySymbol: null as string | null,
      currencyLink: null as string | null,
      membersCategory: null as string[] | null,
      moreCategories: "And more categories"
    };
  },
  computed: {
    center(): [number, number] | undefined {
      return this.group?.attributes.location.coordinates;
    },
    marker(): [number, number] | undefined {
      return this.group?.attributes.location.coordinates;
    },
    url(): string {
      return window.location.href;
    },
    title(): string {
      return document.title;
    },
    groupContacts(): ContactNames {
      return this.contacts?.reduce(
        (contacts: ContactNames, contact: Contact) => {
          contacts[contact.attributes.type] = {
            name: contact.attributes.name
          };
          return contacts;
        },
        {}
      );
    }
  },
  mounted: function(): void {
    this.fetchGroup(this.code);
    this.fetchOffers(this.code);
    this.fetchNeeds(this.code);
    this.fetchCurrency(this.code);
  },
  methods: {
    // Parse markdown.
    compiledMarkdown: function(text: string) {
      return marked(text, { sanitize: true, gfm: true, breaks: true });
    },
    // Currency info.
    async fetchCurrency(code: string) {
      try {
        this.currency = [];
        const responseCurrrency = await apiAccounting.getCurrencyStats(code);
        if (responseCurrrency !== null) {
          const att = responseCurrrency.attributes;
          this.currency.push(
            "" +
              att.stats.transaccions +
              " " +
              this.$t("transactions") +
              " / " +
              this.$t("year")
          );
          this.currency.push(
            "" +
              att.stats.exchanges +
              " " +
              this.$t("exchanges") +
              " / " +
              this.$t("year")
          );
          this.currency.push(
            "" +
              att.stats.circulation +
              " " +
              this.$t("circulation") +
              " / " +
              this.$t("year")
          );
          this.currency.push("1 ECO = 1 EÇ = 0,1 ℏ = 1 tk");
          this.currencySymbol = att.symbol;
          this.currencyLink = responseCurrrency.links.self;
        }
      } finally {
        this.isLoading = false;
      }
    },
    // Group info.
    async fetchGroup(code: string) {
      try {
        this.isLoading = true;
        this.group = null;
        this.contacts = [];
        const response = await api.getGroupStatus(code);
        this.group = response.group;
        this.contacts = response.contacts;
        this.membersCategory = [];
        const cm = response.group.meta.categoryMembers;

        if (cm) {
          for (let i = 0; i < cm.length; i++) {
            const name = this.$t(cm[i][0]);
            const count = cm[i][1];
            this.membersCategory.push(count + " " + name);
          }
        }
      } finally {
        this.isLoading = false;
      }
    },
    // Categories info.
    async fetchOffers(code: string) {
      try {
        // Offers.
        const responseOffers: CollectionResponse<Category> = await api.getCategories(
          code,
          undefined,
          "sort=relationships.offers.meta.count",
          1,
          4
        );
        this.offers = [];
        for (const category of responseOffers.data) {
          this.offers.push(
            category.relationships.offers.meta.count +
              " " +
              category.attributes.name
          );
        }
      } finally {
        if (this.offers) this.offers.push(this.moreCategories);
      }
    },
    async fetchNeeds(code: string) {
      try {
        // Needs.
        const responseNeeds: CollectionResponse<Category> = await api.getCategories(
          code,
          undefined,
          "sort=relationships.needs.meta.count",
          1,
          4
        );
        this.needs = [];
        for (const category of responseNeeds.data) {
          this.needs.push(
            category.relationships.needs.meta.count +
              " " +
              category.attributes.name
          );
        }
      } finally {
        if (this.needs) this.needs.push(this.moreCategories);
      }
    }
  }
});
</script><|MERGE_RESOLUTION|>--- conflicted
+++ resolved
@@ -1,7 +1,6 @@
 <template>
   <div>
     <q-toolbar class="bg-primary text-onprimary">
-<<<<<<< HEAD
       <q-btn
         id="back"
         flat
@@ -10,9 +9,6 @@
         :aria-label="$t('Back')"
         @click="$router.back()"
       />
-=======
-      <q-btn flat round icon="arrow_back" aria-label="Home" @click="$router.back()" />
->>>>>>> 0b8091c0
       <q-toolbar-title>{{group ? group.attributes.name : ""}}</q-toolbar-title>
 
       <q-btn v-if="group" right flat round icon="message" @click="contactsView = true" />
