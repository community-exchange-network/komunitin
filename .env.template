--- conflicted
+++ resolved
@@ -20,11 +20,5 @@
 GTAG_ID=
 GOOGLE_MAPS_KEY=
 
-<<<<<<< HEAD
-
 # The following environment variables only affect the DEV environment.
 KOMUNITIN_APP_MOCK=false
-=======
-# The following environment variables only affect the DEV environment.
-KOMUNITIN_APP_MOCK=false
->>>>>>> ebf370cd
