services:
  app:
    build:
      target: komunitin-app-build
    command: npm run dev  
    ports:
      - "2030:2030"
    volumes:
<<<<<<< HEAD
      - ./app:/app
=======
    # Can't use the whole app folder because it contains node_modules and dist and
    # since the volume is mounted after the image is built, the node_modules and dist
    # folders are then not available in the container. If you need to change any of
    # the files not included, you can rebuild the image or add the file to the volumes.
      - ./app/public:/app/public
      - ./app/src:/app/src
      - ./app/src-pwa:/app/src-pwa
      - ./app/test:/app/test
      - ./app/.env:/app/.env
      - ./app/package.json:/app/package.json
      - ./app/package-lock.json:/app/package-lock.json

>>>>>>> ebf370cd
    environment:
      MOCK_ENABLE: ${KOMUNITIN_APP_MOCK}
      MOCK_ENVIRONMENT: development
      MOCK_AUTH: ${KOMUNITIN_APP_MOCK}
      MOCK_ACCOUNTING: ${KOMUNITIN_APP_MOCK}
      MOCK_SOCIAL: ${KOMUNITIN_APP_MOCK}
      MOCK_NOTIFICATIONS: ${KOMUNITIN_APP_MOCK}
  notifications:
    build: 
      target: notifications-dev
    ports:
      - "2028:2028"
      - "40000:40000"
    volumes:
      - ./notifications:/opt/notifications
  accounting:
    command: pnpm dev
    ports:
      - "2025:2025"
      - "9229:9229"
    volumes:
      - ./accounting/cli:/app/cli
      - ./accounting/openapi:/app/openapi
      - ./accounting/prisma:/app/prisma
      - ./accounting/src:/app/src
      - ./accounting/test:/app/test
      - ./accounting/.env:/app/.env
      - ./accounting/package.json:/app/package.json
      - ./accounting/pnpm-lock.yaml:/app/pnpm-lock.yaml


  phpmyadmin:
    image: phpmyadmin
    restart: unless-stopped
    depends_on:
      - db-integralces
    environment:
      PMA_HOSTS: "db-integralces,db-accounting"
      PMA_PORTS: "3306,5432"
    ports:
      - "2026:80"
  redis-commander:
    image: rediscommander/redis-commander:latest
    restart: unless-stopped
    environment:
     - REDIS_HOSTS=local:redis:6379
    ports:
     - "2027:8081" 
  <|MERGE_RESOLUTION|>--- conflicted
+++ resolved
@@ -6,9 +6,6 @@
     ports:
       - "2030:2030"
     volumes:
-<<<<<<< HEAD
-      - ./app:/app
-=======
     # Can't use the whole app folder because it contains node_modules and dist and
     # since the volume is mounted after the image is built, the node_modules and dist
     # folders are then not available in the container. If you need to change any of
@@ -21,7 +18,6 @@
       - ./app/package.json:/app/package.json
       - ./app/package-lock.json:/app/package-lock.json
 
->>>>>>> ebf370cd
     environment:
       MOCK_ENABLE: ${KOMUNITIN_APP_MOCK}
       MOCK_ENVIRONMENT: development
