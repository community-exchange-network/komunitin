--- conflicted
+++ resolved
@@ -25,7 +25,7 @@
   </div>
 </template>
 <script setup lang="ts">
-import { Account, CreditCommonsAccount, ExtendedAccount, ExtendedTransfer } from "src/store/model"
+import { Account, ExtendedAccount, ExtendedTransfer } from "src/store/model"
 import { computed, Ref, ref, watch } from "vue"
 import { useStore } from "vuex"
 import { transferAccountRelationships, useCreateTransferPayerAccount } from "src/composables/fullAccount"
@@ -72,30 +72,12 @@
     throw new KError(KErrorCode.QRCodeError, "Invalid transfer URL")
   }
 
-<<<<<<< HEAD
-  return { addressesUrl, amount, meta } 
-=======
-  return { payeeHref, amount, description } 
->>>>>>> 0aadd2f8
+  return { addressesUrl, amount, description } 
 }
 
 const onPaymentUrl = async (paymentUrl: string) => {
   try {
-<<<<<<< HEAD
-    const {addressesUrl, amount, meta} = parsePaymentUrl(paymentUrl)
-=======
-    const {payeeHref, amount, description} = parsePaymentUrl(paymentUrl)
-
-    await store.dispatch("accounts/load", {
-      url: payeeHref,
-    } as LoadByUrlPayload)
-    
-    payeeAccount.value = store.getters["accounts/current"]
-
-    if (!payeeAccount.value) {
-      throw new KError(KErrorCode.QRCodeError, "Payee account not found")
-    }
->>>>>>> 0aadd2f8
+    const {addressesUrl, amount, description} = parsePaymentUrl(paymentUrl)
     let localAmount = Number(amount)
 
     const result = await fetch(addressesUrl)
