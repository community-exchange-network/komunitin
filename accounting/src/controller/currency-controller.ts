import { Keypair } from "@stellar/stellar-sdk";
import Big from "big.js";
import type { KeyObject } from "node:crypto";
import { externalResourceToIdentifier, recordToExternalResource } from "src/model/resource";
import { InputTrustline, Trustline, UpdateTrustline, recordToTrustline } from "src/model/trustline";
import TypedEmitter from "typed-emitter";
import { CurrencyPublicService, CurrencyService, ServiceEvents } from ".";
import { LedgerCurrency, LedgerCurrencyConfig, LedgerCurrencyData, LedgerCurrencyState, LedgerTransfer } from "../ledger";
import {
  FullAccount,
  Currency,
  CurrencySettings,
  UpdateCurrencySettings,
  UpdateCurrency,
  currencyToRecord,
  recordToCurrency,
  CreateCurrency,
  AccountStatus
} from "../model";
import { CollectionOptions } from "../server/request";
import { Context, systemContext } from "../utils/context";
import { badRequest, inactiveCurrency, internalError, notFound, notImplemented } from "../utils/error";
import { AtLeast } from "../utils/types";
import { AccountControllerImpl } from "./account-controller";
import { ExternalResourceController } from "./external-resource-controller";
import { KeyController } from "./key-controller";
import { TenantPrismaClient } from "./multitenant";
import { whereFilter } from "./query";
import { TransferControllerImpl } from "./transfer-controller";
import { CreditCommonsController, CreditCommonsControllerImpl } from "../creditcommons/credit-commons-controller";
import { UserController } from "./user-controller";
import { StatsControllerImpl } from "./stats-controller";

export function toStringAmount(currency: {scale: number}, amount: number) {
  return Big(amount).div(Big(10).pow(currency.scale)).toString()
}

export function toIntegerAmount(currency: {scale: number}, amount: string) {
  return Big(amount).times(Big(10).pow(currency.scale)).toNumber()
}

export function convertAmount(amount: number, from: AtLeast<Currency, "rate">, to: AtLeast<Currency,"rate">) {
  return amount * from.rate.n / from.rate.d * to.rate.d / to.rate.n
}

export const currencyConfig = (currency: CreateCurrency): LedgerCurrencyConfig => {
  const externalTraderInitialCredit = toStringAmount(currency, currency.settings.externalTraderCreditLimit ?? 0)
  const externalTraderMaximumBalance = currency.settings.externalTraderMaximumBalance
    ? toStringAmount(currency, currency.settings.externalTraderMaximumBalance + (currency.settings.externalTraderCreditLimit ?? 0))
    : undefined

  return {
    code: currency.code,
    rate: currency.rate,
    externalTraderInitialCredit,
    externalTraderMaximumBalance
  }
}

export const currencyData = (currency: Currency): LedgerCurrencyData => {
  const keys = currency.keys
  if (!keys) {
    throw internalError("Missing keys in currency record")
  }
  return {
    issuerPublicKey: keys.issuer,
    creditPublicKey: keys.credit,
    adminPublicKey: keys.admin,
    externalIssuerPublicKey: keys.externalIssuer,
    externalTraderPublicKey: keys.externalTrader,
    disabledAccountsPoolPublicKey: keys.disabledAccountsPool
  }
}

<<<<<<< HEAD
export class LedgerCurrencyController implements CurrencyController {

=======
export class CurrencyControllerImpl implements CurrencyService {
  
>>>>>>> 8a9c31fd
  model: Currency
  ledger: LedgerCurrency
  db: TenantPrismaClient
  emitter: TypedEmitter<ServiceEvents>

  // Controllers
  users: UserController
  keys: KeyController
  accounts: AccountControllerImpl
  transfers: TransferControllerImpl
  externalResources: ExternalResourceController
  creditCommons: CreditCommonsController
  stats: StatsControllerImpl

  constructor(model: Currency, ledger: LedgerCurrency, db: TenantPrismaClient, encryptionKey: () => Promise<KeyObject>, sponsorKey: () => Promise<Keypair>, emitter: TypedEmitter<ServiceEvents>) {
    this.db = db
    this.model = model
    this.ledger = ledger
    this.emitter = emitter

    this.users = new UserController(this)
    this.keys = new KeyController(this, sponsorKey, encryptionKey)
    this.accounts = new AccountControllerImpl(this)
    this.transfers = new TransferControllerImpl(this)
    this.externalResources = new ExternalResourceController(this)
    this.creditCommons = new CreditCommonsControllerImpl(this)
    this.stats = new StatsControllerImpl(this.db)
  }

  /**
   * Implements {@link CurrencyPublicService.getCurrency}
   */
  public async getCurrency(_ctx: Context): Promise<Currency> {
    return this.model
  }

  /**
   * Implements {@link CurrencyPublicService.updateCurrency}
   */
  async updateCurrency(ctx: Context, currency: UpdateCurrency) {
    await this.users.checkAdmin(ctx)

    if (currency.code && currency.code !== this.model.code) {
      throw badRequest("Can't change currency code")
    }
    if (currency.id && currency.id !== this.model.id) {
      throw badRequest("Can't change currency id")
    }
    if (currency.settings) {
      throw badRequest("Can't change the currency settings through currency update")
    }

    if (currency.rate && (currency.rate.n !== this.model.rate.n || currency.rate.d !== this.model.rate.d)) {
      if (this.model.status !== "active") {
        throw inactiveCurrency(`Cannot change rate of inactive currency ${this.model.code}`)
      }
      throw notImplemented("Change the currency rate not implemented yet")
    }

    if (currency.status && currency.status !== this.model.status) {
      if (this.model.status === "active" && currency.status === "disabled") {
        // Disabling currency
        await this.disableCurrency(ctx)
      } else if (this.model.status === "disabled" && currency.status === "active") {
        // Enabling currency
        await this.enableCurrency(ctx)
      } else if (this.model.status !== currency.status) {
        throw badRequest(`Can't change currency status from ${this.model.status} to ${currency.status}`)
      }
    }

    const data = currencyToRecord(currency)
    const record = await this.db.currency.update({
      data,
      where: {
        id: this.model.id
      },
      include: {
        externalAccount: true
      }
    })
    this.model = recordToCurrency(record)

    // Note that changing default currency options don't affect existing account options
    // (eg credit limit), so no heavy lifting is required.

    return this.model
  }
  /**
   * Implements {@link CurrencyPublicService.getCurrencySettings}
   */
  public async getCurrencySettings<T extends CurrencySettings>(ctx: Context) {
    // Maybe we could relax that and allow public access to *read* currency settings.
    await this.users.checkUser(ctx)
    return this.model.settings as T
  }
  /**
   * Implements {@link CurrencyPublicService#updateCurrencySettings}
   */
  public async updateCurrencySettings<T extends CurrencySettings>(ctx: Context, settings: AtLeast<T,"id">): Promise<T> {
    await this.users.checkAdmin(ctx)
    const { id, ...settingsFields } = settings
    // Merge the settings since the DB is a JSON field.
    const updatedSettings = {
      ...this.model.settings,
      ...settingsFields
    }
    // Check if we need to update the ledger.
    const newCreditLimit = updatedSettings.externalTraderCreditLimit
    const oldCreditLimit = this.model.settings.externalTraderCreditLimit
<<<<<<< HEAD
=======
    if (newCreditLimit !== undefined && newCreditLimit !== oldCreditLimit) {
      if (newCreditLimit < oldCreditLimit) {
        if (this.model.externalAccount.balance < -newCreditLimit) {
          throw badRequest(`Cannot reduce credit limit to ${newCreditLimit} because the external account balance is ${this.model.externalAccount.balance}`)
        }
        await this.ledger.updateExternalOffer(this.ledger.asset(), {
          sponsor: await this.keys.sponsorKey(),
          externalTrader: await this.keys.externalTraderKey()
        }, this.toStringAmount(this.model.externalAccount.balance + newCreditLimit))
      }

      // Change account credit limit
      await this.accounts.updateAccount(systemContext(), {
        id: this.model.externalAccount.id,
        creditLimit: updatedSettings.externalTraderCreditLimit ?? 0
      })

      if (newCreditLimit > oldCreditLimit) {
        await this.ledger.updateExternalOffer(this.ledger.asset(), {
          sponsor: await this.keys.sponsorKey(),
          externalTrader: await this.keys.externalTraderKey()
        })
      }
    }
>>>>>>> 8a9c31fd

    const newMaxBalance = updatedSettings.externalTraderMaximumBalance
    const oldMaxBalance = this.model.settings.externalTraderMaximumBalance ?? false

    if (newCreditLimit !== undefined && newCreditLimit !== oldCreditLimit
      || newMaxBalance !== undefined && newMaxBalance !== oldMaxBalance
    ) {
      this.model.settings.externalTraderCreditLimit = newCreditLimit
      this.model.settings.externalTraderMaximumBalance = newMaxBalance
      this.ledger.setConfig(currencyConfig(this.model))
      await this.reconcileExternalTrader()
      // update external trader account db record
      await this.db.account.update({
        data: {
          creditLimit: newCreditLimit,
          maximumBalance: newMaxBalance === false ? null : newMaxBalance
        },
        where: {
          id: this.model.externalAccount.id
        }
      })
    }

    const record = await this.db.currency.update({
      data: {
        settings: updatedSettings
      },
      where: {
        id: this.model.id
      },
      include: {
        externalAccount: true
      }
    })
    this.model = recordToCurrency(record)
    return this.model.settings as T
  }

  async updateState(state: LedgerCurrencyState) {
    await this.db.currency.update({
      data: { state },
      where: { id: this.model.id }
    })
    this.model.state = state
  }

  public toStringAmount(amount: number) {
    return toStringAmount(this.model, amount)
  }

  public toIntegerAmount(amount: string) {
    return toIntegerAmount(this.model, amount)
  }

  async cron(ctx: Context) {
    if (this.model.settings.defaultAcceptPaymentsAfter) {
      await this.transfers.acceptPendingTransfers(ctx)
    }
  }

  async createTrustline(ctx: Context, data: InputTrustline): Promise<Trustline> {
    // Only the currency owner can create trustlines.
    await this.users.checkAdmin(ctx)

    const trustedExternalResource = await this.externalResources.getExternalResource<Currency>(ctx, data.trusted)
    const trustedCurrency = trustedExternalResource.resource

    // Create the trustline in the ledger.
    await this.ledger.trustCurrency({
      trustedPublicKey: trustedCurrency.keys?.externalIssuer as string,
      limit: this.toStringAmount(data.limit)
    }, {
      sponsor: await this.keys.sponsorKey(),
      externalTrader: await this.keys.externalTraderKey(),
      externalIssuer: await this.keys.externalIssuerKey()
    })

    // Store trustline in DB with 0 initial balance
    const record = await this.db.trustline.create({
      data: {
        limit: data.limit,
        balance: 0,

        trusted: {
          connect: {
            tenantId_id: {
              tenantId: this.db.tenantId,
              id: trustedExternalResource.id
            }
          }
        },
        currency: { connect: { id: this.model.id } }
      }
    })
    const trustline = recordToTrustline(record, trustedExternalResource, this.model)
    return trustline
  }

  async updateTrustline(ctx: Context, data: UpdateTrustline): Promise<Trustline> {
    await this.users.checkAdmin(ctx)
    // get the trustline object
    const existing = await this.getTrustline(ctx, data.id)
    if (!existing) {
      throw notFound(`Trustline ${data.id} not found`)
    }

    const externalIdentifier = externalResourceToIdentifier(existing.trusted)
    const trustedExternalResource = await this.externalResources.getExternalResource<Currency>(ctx, externalIdentifier)
    const trustedCurrency = trustedExternalResource.resource

    if (data.limit && data.limit !== existing.limit) {
      // Update the trustline in the ledger
      await this.ledger.trustCurrency({
        trustedPublicKey: trustedCurrency.keys?.externalIssuer as string,
        limit: this.toStringAmount(data.limit)
      }, {
        sponsor: await this.keys.sponsorKey(),
        externalTrader: await this.keys.externalTraderKey(),
        externalIssuer: await this.keys.externalIssuerKey()
      })
    }

    // Update the trustline in the DB
    const record = await this.db.trustline.update({
      data: {
        limit: data.limit
      },
      where: {
        id: data.id
      }
    })
    return recordToTrustline(record, trustedExternalResource, this.model)
  }

  async getTrustlines(ctx: Context, params: CollectionOptions): Promise<Trustline[]> {
    await this.users.checkUser(ctx)

    const filter = whereFilter(params.filters)

    const records = await this.db.trustline.findMany({
      where: {
        currencyId: this.model.id, // redundant due to multitenancy isolation
        ...filter
      },
      include: {
        trusted: true
      },
      orderBy: {
        [params.sort.field]: params.sort.order
      },
      skip: params.pagination.cursor,
      take: params.pagination.size,
    })

    return records.map(r => recordToTrustline(r, recordToExternalResource<Currency>(r.trusted), this.model))
  }

  async getTrustline(ctx: Context, id: string): Promise<Trustline> {
    await this.users.checkUser(ctx)

    const record = await this.db.trustline.findFirst({
      where: {
        id,
        currencyId: this.model.id,
      },
      include: {
        trusted: true
      }
    })
    if (!record) {
      throw notFound(`Trustline id ${id} not found in currency ${this.model.code}`)
    }
    return recordToTrustline(record, recordToExternalResource<Currency>(record.trusted), this.model)
  }

  /** 
   * To be called after a local transfer is committed to the ledger.
  */
  async handleTransferEvent(ledgerTransfer: LedgerTransfer) {
    const payerAccount = await this.accounts.getAccountByKey(systemContext(), ledgerTransfer.payer)
    if (payerAccount) {
      // The payer may not be found if it is one of the system accounts such as the credit account.
      await this.accounts.updateAccountBalance(payerAccount)
    }
    const payeeAccount = await this.accounts.getAccountByKey(systemContext(), ledgerTransfer.payee)
    if (payeeAccount) {
      await this.accounts.updateAccountBalance(payeeAccount)
    }
  }

  async handleIncommingTransferEvent(ledgerTransfer: LedgerTransfer) {
    const payeeAccount = await this.accounts.getAccountByKey(systemContext(), ledgerTransfer.payee)
    await this.accounts.updateAccountBalance(payeeAccount as FullAccount)
    const payerAccount = this.model.externalAccount
    await this.accounts.updateAccountBalance(payerAccount)
  }

  async handleOutgoingTransferEvent(ledgerTransfer: LedgerTransfer) {
    const payerAccount = await this.accounts.getAccountByKey(systemContext(), ledgerTransfer.payer)
    await this.accounts.updateAccountBalance(payerAccount as FullAccount)
    const payeeAccount = this.model.externalAccount
    await this.accounts.updateAccountBalance(payeeAccount)
  }

  /**
   * Creates a special ledger account for storing the balance of disabled accounts.
   * 
   * Does nothing if the disabled accounts pool is already created.
   */
  async createDisabledAccountsPool() {
    let key: Keypair | undefined = undefined
    if (this.model.keys.disabledAccountsPool) {
      const poolAccount = await this.ledger.findAccount(this.model.keys.disabledAccountsPool)
      if (poolAccount !== null) {
        // Account already exists
        return
      } else {
        key = await this.keys.retrieveKey(this.model.keys.disabledAccountsPool)
      }
    }
    const account = await this.ledger.createAccount({
      initialCredit: "0"
    }, {
      sponsor: await this.keys.sponsorKey(),
      issuer: await this.keys.issuerKey(),
      account: key
    })

    // Create key object
    if (key === undefined) {
      const keyId = await this.keys.storeKey(account.key)
      this.model.keys.disabledAccountsPool = keyId
      // Save relation in Currency object
      await this.db.currency.update({
        where: {
          id: this.model.id
        },
        data: {
          disabledAccountsPoolKeyId: keyId
        }
      })

      this.ledger.setData(currencyData(this.model))
    }

  }

  async disableCurrency(ctx: Context) {
    // 1. Disable all active accounts.
    const accounts = await this.db.account.findMany({
      where: {
        currencyId: this.model.id,
        kind: "user",
        status: "active"
      }
    })
    for (const account of accounts) {
      await this.accounts.updateAccount(ctx, {
        id: account.id,
        status: AccountStatus.Disabled
      })
    }

    // 2. Disable currency in ledger.    
    await this.ledger.disable({
      sponsor: await this.keys.sponsorKey(),
      issuer: await this.keys.issuerKey(),
      admin: await this.keys.adminKey(),
      credit: await this.keys.creditKey(),
      externalIssuer: await this.keys.externalIssuerKey(),
      externalTrader: await this.keys.externalTraderKey()
    })
  }

  async enableCurrency(ctx: Context) {
    // 1. Enable currency in ledger.
    await this.ledger.enable({
      sponsor: await this.keys.sponsorKey(),
      issuer: await this.keys.issuerKey(),
      admin: await this.keys.adminKey(),
      credit: await this.keys.creditKey(),
      externalIssuer: await this.keys.externalIssuerKey(),
      externalTrader: await this.keys.externalTraderKey()
    })
    // 2. Reset all trustlines
    const trustlines = await this.db.trustline.findMany({
      where: {
        currencyId: this.model.id
      },
      include: {
        trusted: true
      }
    })
    for (const tl of trustlines) {
      const trustedCurrency = recordToExternalResource<Currency>(tl.trusted).resource
      const issuer = trustedCurrency.keys?.externalIssuer
      if (issuer) {
        await this.ledger.trustCurrency({
          trustedPublicKey: issuer,
          limit: this.toStringAmount(Number(tl.limit))
        }, {
          sponsor: await this.keys.sponsorKey(),
          externalTrader: await this.keys.externalTraderKey(),
          externalIssuer: await this.keys.externalIssuerKey()
        })
      }
    }

    // 3. Create and fund disabled accounts pool
    await this.createDisabledAccountsPool()
    // Compute the total balance of disabled accounts
    const disabledAccounts = await this.db.account.findMany({
      where: {
        currencyId: this.model.id,
        status: "disabled"
      }
    })
    let totalDisabledBalance = Big(0)
    for (const account of disabledAccounts) {
      totalDisabledBalance = totalDisabledBalance.plus(Big(account.balance.toString()))
      totalDisabledBalance = totalDisabledBalance.plus(Big(account.creditLimit.toString()))
    }
    if (totalDisabledBalance.gt(0)) {
      // Fund the disabled accounts pool
      const issuerAccount = await this.ledger.getAccount(this.model.keys.issuer)
      await issuerAccount.pay({
        payeePublicKey: this.model.keys.disabledAccountsPool as string,
        amount: this.toStringAmount(totalDisabledBalance.toNumber())
      }, {
        sponsor: await this.keys.sponsorKey(),
        account: await this.keys.issuerKey()
      })
    }
  }

  private async reconcileExternalTrader() {
    // Get trustlines
    const records = await this.db.trustline.findMany({
      where: {
        currencyId: this.model.id
      },
      include: {
        trusted: true
      }
    })
    const lines = await Promise.all(records.map(async record => {
      const externalIdentifier = externalResourceToIdentifier(recordToExternalResource<Currency>(record.trusted))
      const trustedExternalResource = await this.externalResources.getExternalResource<Currency>(systemContext(), externalIdentifier)
      const trustedCurrency = trustedExternalResource.resource
      return {
        trustedPublicKey: trustedCurrency.keys?.externalIssuer as string,
        limit: this.amountToLedger(Number(record.limit))
      }
    }))
    
    // Delegate to ledger layer
    await this.ledger.reconcileExternalTrader(lines, {
      sponsor: await this.keys.sponsorKey(),
      externalTrader: await this.keys.externalTraderKey(),
      externalIssuer: await this.keys.externalIssuerKey(),
      credit: await this.keys.creditKey()
    })

  }
}<|MERGE_RESOLUTION|>--- conflicted
+++ resolved
@@ -72,13 +72,8 @@
   }
 }
 
-<<<<<<< HEAD
-export class LedgerCurrencyController implements CurrencyController {
-
-=======
 export class CurrencyControllerImpl implements CurrencyService {
   
->>>>>>> 8a9c31fd
   model: Currency
   ledger: LedgerCurrency
   db: TenantPrismaClient
@@ -189,33 +184,6 @@
     // Check if we need to update the ledger.
     const newCreditLimit = updatedSettings.externalTraderCreditLimit
     const oldCreditLimit = this.model.settings.externalTraderCreditLimit
-<<<<<<< HEAD
-=======
-    if (newCreditLimit !== undefined && newCreditLimit !== oldCreditLimit) {
-      if (newCreditLimit < oldCreditLimit) {
-        if (this.model.externalAccount.balance < -newCreditLimit) {
-          throw badRequest(`Cannot reduce credit limit to ${newCreditLimit} because the external account balance is ${this.model.externalAccount.balance}`)
-        }
-        await this.ledger.updateExternalOffer(this.ledger.asset(), {
-          sponsor: await this.keys.sponsorKey(),
-          externalTrader: await this.keys.externalTraderKey()
-        }, this.toStringAmount(this.model.externalAccount.balance + newCreditLimit))
-      }
-
-      // Change account credit limit
-      await this.accounts.updateAccount(systemContext(), {
-        id: this.model.externalAccount.id,
-        creditLimit: updatedSettings.externalTraderCreditLimit ?? 0
-      })
-
-      if (newCreditLimit > oldCreditLimit) {
-        await this.ledger.updateExternalOffer(this.ledger.asset(), {
-          sponsor: await this.keys.sponsorKey(),
-          externalTrader: await this.keys.externalTraderKey()
-        })
-      }
-    }
->>>>>>> 8a9c31fd
 
     const newMaxBalance = updatedSettings.externalTraderMaximumBalance
     const oldMaxBalance = this.model.settings.externalTraderMaximumBalance ?? false
@@ -567,7 +535,7 @@
       const trustedCurrency = trustedExternalResource.resource
       return {
         trustedPublicKey: trustedCurrency.keys?.externalIssuer as string,
-        limit: this.amountToLedger(Number(record.limit))
+        limit: this.toStringAmount(Number(record.limit))
       }
     }))
     
