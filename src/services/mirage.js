--- conflicted
+++ resolved
@@ -1,5 +1,4 @@
 import { Server } from "miragejs";
-<<<<<<< HEAD
 import {
   mockGroup,
   mockGroupList,
@@ -8,20 +7,13 @@
   mockOfferList
 } from "../pages/groups/models/mockContent/mockData";
 import KOptions from "../komunitin.json";
+import { mockToken, mockUserInfo } from "./mockAuth";
 
 console.debug("Mirage activated");
 
 const urlSocial = KOptions.apis.social;
 const urlAccounting = KOptions.apis.accounting;
 
-=======
-import { mockGroup, mockGroupList } from "../pages/groups/models/mockData";
-import KOptions from "../komunitin.json";
-import { mockToken, mockUserInfo } from "./mockAuth";
-
-console.debug("Mirage activated");
-
->>>>>>> 6e3be3b1
 new Server({
   // Take the Base url from mockData.ts
 
@@ -37,18 +29,32 @@
      *
      * Ignoring localization, sort, search and pagination query params.
      */
-<<<<<<< HEAD
     this.get(urlSocial + "/groups", () => mockGroupList());
-=======
-    this.get("/groups", () => mockGroupList());
->>>>>>> 6e3be3b1
 
     /**
      * Full Group
      */
-<<<<<<< HEAD
     this.get(urlSocial + "/:code", (schema, request) =>
       mockGroup(request.params.code)
+    );
+
+    /**
+     * Auth token
+     */
+    this.post(
+      KOptions.apis.auth.issuer + KOptions.apis.auth.token,
+      (schema, request) => {
+        const params = new URLSearchParams(request.requestBody);
+        return mockToken(params.get("scope"));
+      },
+      200
+    );
+
+    /**
+     * Auth UserInfo
+     */
+    this.get(KOptions.apis.auth.issuer + KOptions.apis.auth.userInfo, () =>
+      mockUserInfo()
     );
 
     /**
@@ -71,29 +77,7 @@
     this.get(urlSocial + "/:code/offers", (schema, request) =>
       mockOfferList(request.params.code)
     );
-=======
-    this.get("/:code", () => mockGroup());
-
-    /**
-     * Auth token
-     */
-    this.post(
-      KOptions.apis.auth.issuer + KOptions.apis.auth.token,
-      (schema, request) => {
-        const params = new URLSearchParams(request.requestBody);
-        return mockToken(params.get("scope"))
-      },
-      200
-    );
-
-    /**
-     * Auth UserInfo
-     */
-    this.get(KOptions.apis.auth.issuer + KOptions.apis.auth.userInfo, () =>
-      mockUserInfo()
-    );
 
     this.passthrough("/service-worker.js");
->>>>>>> 6e3be3b1
   }
 });