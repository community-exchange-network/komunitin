--- conflicted
+++ resolved
@@ -153,28 +153,6 @@
     if (data.code && data.code !== account.code) {
       await this.checkFreeCode(data.code)
     }
-<<<<<<< HEAD
-    // Update credit limit
-    if (data.creditLimit && data.creditLimit !== account.creditLimit) {
-      if (account.status === AccountStatus.Active) {
-        const ledgerAccount = await this.currencyController.ledger.getAccount(account.key)
-        await ledgerAccount.updateCredit(this.currencyController.toStringAmount(data.creditLimit), {
-          sponsor: await this.keys().sponsorKey(),
-          credit: data.creditLimit > account.creditLimit ? await this.keys().creditKey() : undefined,
-          issuer: data.creditLimit > account.creditLimit ? await this.keys().issuerKey() : undefined,
-          account: data.creditLimit < account.creditLimit ? await this.keys().adminKey() : undefined
-        })
-      } else if ([AccountStatus.Disabled, AccountStatus.Suspended].includes(account.status)) {
-        throw badRequest("Cannot update credit limit of disabled or suspended accounts. Enable the account first.")
-      }
-    }
-    // Update maximum balance
-    if (data.maximumBalance !== undefined && data.maximumBalance !== account.maximumBalance) {
-      if (account.status === AccountStatus.Active) {
-        const ledgerAccount = await this.currencyController.ledger.getAccount(account.key)
-        const ledgerMaximumBalance = data.maximumBalance 
-          ? this.currencyController.toStringAmount(data.maximumBalance + account.creditLimit)
-=======
     // Update maximum balance, either on maximum balance or credit limit change.
     const newMaxBalance = data.maximumBalance !== undefined ? data.maximumBalance : account.maximumBalance
     const newCreditLimit = data.creditLimit !== undefined ? data.creditLimit : account.creditLimit
@@ -182,8 +160,7 @@
       if (account.status === AccountStatus.Active) {
         const ledgerAccount = await this.currencyController.ledger.getAccount(account.key)
         const ledgerMaximumBalance = newMaxBalance 
-          ? this.currencyController.amountToLedger(newMaxBalance + newCreditLimit)
->>>>>>> 669338d6
+          ? this.currencyController.toStringAmount(newMaxBalance + newCreditLimit)
           : undefined // no limit
           
         await ledgerAccount.updateMaximumBalance(ledgerMaximumBalance, {
@@ -202,7 +179,7 @@
       if (account.status === AccountStatus.Active) {
         const ledgerAccount = await this.currencyController.ledger.getAccount(account.key)
 
-        await ledgerAccount.updateCredit(this.currencyController.amountToLedger(newCreditLimit), {
+        await ledgerAccount.updateCredit(this.currencyController.toStringAmount(newCreditLimit), {
           sponsor: await this.keys().sponsorKey(),
           credit: newCreditLimit > account.creditLimit ? await this.keys().creditKey() : undefined,
           issuer: newCreditLimit > account.creditLimit ? await this.keys().issuerKey() : undefined,
