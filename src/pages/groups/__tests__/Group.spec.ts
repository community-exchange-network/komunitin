--- conflicted
+++ resolved
@@ -15,16 +15,11 @@
   QCard,
   QCardSection,
   QIcon,
-<<<<<<< HEAD
-  QSeparator
-} from "quasar";
-=======
   QSeparator,
   QInnerLoading,
   QList,
   QItem,
-} from 'quasar';
->>>>>>> d4790a2b
+} from "quasar";
 
 describe("Group.vue", () => {
   let id: string;
