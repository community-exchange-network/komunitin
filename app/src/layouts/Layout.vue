<template>
  <div class="bg-outside column full-height">
    <div
      id="container"
      class="q-mx-auto bg-surface"
      :class="drawerExists ? 'with-drawer' : 'without-drawer'"
    >
      <q-layout
        id="layout"
        view="LHH LpR LFR"
        container
      >
        <q-drawer
          v-if="drawerExists"
          v-model="drawerState"
          bordered
          show-if-above
          :width="256"
          @on-layout="drawerChange"
        >
          <menu-drawer v-if="!isSuperadmin"/>
          <superadmin-menu-drawer v-else/>
        </q-drawer>
        <router-view />
        <q-footer class="lt-md">
          <q-toolbar>
            <q-tabs breakpoint="1024" class="full-width">
              <q-route-tab :to="{ name: 'Group', params: { code: groupCode }}" name="home" icon="home" :label="t('home')" />
              <q-route-tab :to="{ name: 'TransactionList', params: { code: groupCode, memberCode: myMember.attributes.code}}" name="account" icon="account_balance_wallet" :label="t('account')" />
              <q-route-tab :to="{ name: 'MemberList', params: { code: groupCode }}" name="group" icon="diversity_3" :label="t('group')" />
            </q-tabs>
          </q-toolbar>
        </q-footer>
      </q-layout>
    </div>
  </div>
</template>

<script setup lang="ts">
/**
 * Main app layout.
 * 
 * Contains the left drawer but not the header, which should be defined by each page
 * using the PageHeader component.
 */
import MenuDrawer from "../components/MenuDrawer.vue";
//import SuperadminMenuDrawer from "../pages/superadmin/MenuDrawer.vue";
import { useStore } from "vuex";
<<<<<<< HEAD
import { computed } from "vue";
import { useI18n } from 'vue-i18n';
=======
import { computed, defineAsyncComponent } from "vue"
>>>>>>> 9fc5b167

const store = useStore()
const { t } = useI18n();

const isSuperadmin = computed(() => store.getters.isSuperadmin)

const drawerExists = computed(() => store.getters.drawerExists || isSuperadmin.value)

const drawerState = computed({
  get: () => store.state.ui.drawerState,
  set: (val) => store.commit('drawerState', val)
})

const drawerChange = (state: boolean) => store.commit("drawerPersistent", state)

<<<<<<< HEAD
const myMember = computed(() => store.getters.myMember)
const groupCode = computed(() => myMember?.value.group.attributes.code)
=======
// Lazy load the superadmin menu drawer in order to not load it for regular users.
const SuperadminMenuDrawer = defineAsyncComponent(() => import("../pages/superadmin/MenuDrawer.vue"))
>>>>>>> 9fc5b167

</script>
<style lang="scss" scoped>
// Container takes 100% with in small screens. In large screens, wrap the content in a
// centered box. The width of the box depends on whether there is drawer or not.
@mixin wrap-main-container($width) {
  // The 18px is an estimation of the scroll-bar width.
  @media (min-width: $width + 18px) {
    width: $width;
    height: calc(100% - 24px);
    margin-top: 24px;
  }
}
#container {
  width: 100%;
  height: 100%;
  &.with-drawer {
    @include wrap-main-container(1280px);
  }
  &.without-drawer {
    @include wrap-main-container(1024px);
  }
}
</style><|MERGE_RESOLUTION|>--- conflicted
+++ resolved
@@ -46,12 +46,8 @@
 import MenuDrawer from "../components/MenuDrawer.vue";
 //import SuperadminMenuDrawer from "../pages/superadmin/MenuDrawer.vue";
 import { useStore } from "vuex";
-<<<<<<< HEAD
-import { computed } from "vue";
 import { useI18n } from 'vue-i18n';
-=======
 import { computed, defineAsyncComponent } from "vue"
->>>>>>> 9fc5b167
 
 const store = useStore()
 const { t } = useI18n();
@@ -67,13 +63,10 @@
 
 const drawerChange = (state: boolean) => store.commit("drawerPersistent", state)
 
-<<<<<<< HEAD
 const myMember = computed(() => store.getters.myMember)
 const groupCode = computed(() => myMember?.value.group.attributes.code)
-=======
 // Lazy load the superadmin menu drawer in order to not load it for regular users.
 const SuperadminMenuDrawer = defineAsyncComponent(() => import("../pages/superadmin/MenuDrawer.vue"))
->>>>>>> 9fc5b167
 
 </script>
 <style lang="scss" scoped>
