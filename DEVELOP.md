## Developer readme

Follow these steps to start hacking with the komunitin app.

### Download

Get the code

```bash
git clone https://github.com/komunitin/komunitin.git
cd komunitin
```

### Install

Install the [Quasar framework](https://quasar.dev/), a develompent framework built over [Vue.js](https://vuejs.org/).

```bash
npm install -g @quasar/cli
npm install
```

### Launch

Launch the development HTTP server, that will make the app accessible at `http://localhost:8080/`.

```bash
quasar dev -m pwa
```

### Visual Studio Code

We use the de development IDE Visual Studio Code. [Follow this page](https://quasar.dev/start/vs-code-configuration) to set it up.

### Test

Launch the [Jest](https://jestjs.io/) testing framework for unit testing with:

```bash
quasar test --unit jest
```

When developing new Vue components or pages, always create their unit test file under the `__test__` folder.

### Mock API

```bash
npm run dev:mirage
```

or

```bash
quasar dev --env.USE_MIRAGE [TIMING]
```

### Sending environment variables

Added the possibility of passing environment variables in command line.

Example:

```bash
quasar dev --env.USE_MIRAGE 1000
```

<<<<<<< HEAD
### Test local with docker

    docker build --tag komunitin-local .

Launch application in port 9999:

    docker run -p 9999:80 --name komunitinApp komunitin-local

Open browser in <http://localhost:9999>
=======
### Launch local test with docker

```bash
docker build . --file Dockerfile --tag komunitin-app
```
>>>>>>> f8436300
<|MERGE_RESOLUTION|>--- conflicted
+++ resolved
@@ -64,7 +64,6 @@
 quasar dev --env.USE_MIRAGE 1000
 ```
 
-<<<<<<< HEAD
 ### Test local with docker
 
     docker build --tag komunitin-local .
@@ -74,10 +73,3 @@
     docker run -p 9999:80 --name komunitinApp komunitin-local
 
 Open browser in <http://localhost:9999>
-=======
-### Launch local test with docker
-
-```bash
-docker build . --file Dockerfile --tag komunitin-app
-```
->>>>>>> f8436300
