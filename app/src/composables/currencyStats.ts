import { KOptions } from "src/boot/koptions";
import { checkFetchResponse } from "src/KError";
<<<<<<< HEAD
import  formatCurrency, { formatGlobalCurrency }  from "src/plugins/FormatCurrency";
=======
import formatCurrency, { formatGobalCurrency } from "src/plugins/FormatCurrency";
>>>>>>> 4a7df28e
import { Currency } from "src/store/model";
import { computed, MaybeRefOrGetter, ref, toRef, toValue, watch, watchEffect } from "vue";
import { useStore } from "vuex";

export type StatsValue = "amount" | "transfers" | "accounts"
export type StatsInterval = "PT1H" | "P1D" | "P1W" | "P1M" | "P1Y"

export interface CurrencyStatsOptions {
  
  /**
   * The currency to get the stats for. If not provided, the combined stats for all currencies in the server are returned.
   */
  currency?: Currency
  /**
   * The metric to get the stats for.
   */
  value: StatsValue
  /**
   * The start date of the stats. Default to all time.
   */
  from?: Date
  /**
   * The end date of the stats. Default to now.
   */
  to?: Date
  /**
   * If true, returns also the stats for the previous timeframe.
   */
  previous?: boolean
  /**
   * The interval of the stats. Default to all time so a single value is returned.
   */
  interval?: StatsInterval 
  /**
   * Extra parameters to add to the query string.
   */
  parameters?: Record<string, string|number>
}

async function getCurrencyStats(options: Omit<CurrencyStatsOptions, "change">, accessToken: string) {
  const {currency, value, from, to, interval, parameters} = options

  let url: string
  if (currency == undefined) {
    // Server stats, using the default configured accounting URL.
    const baseUrl = KOptions.url.accounting
    url = `${baseUrl}/currencies/stats/${value}`
  } else {
    // Currency stats, using the currency URL.
    const baseUrl = currency.links.self.replace(/\/currency$/, "")
    url = `${baseUrl}/stats/${value}`
  }

  // Build the query
  const query = new URLSearchParams()
  if (from) query.set("from", from.toISOString())
  if (to) query.set("to", to.toISOString())
  if (interval) query.set("interval", interval)

  if (parameters) {
    Object.entries(parameters).forEach(([key, value]) => {
      query.set(key, String(value))
    })
  }

  if (query.toString()) {
    url += "?" + query.toString()
  }
  
  // Fetch the data
  const response = await fetch(url, {
    headers: {
      "Authorization": `Bearer ${accessToken}`
    },
  })
  await checkFetchResponse(response)

  const data = await response.json()
  return data.data.attributes.values
}

export function useCurrencyStats(options: MaybeRefOrGetter<CurrencyStatsOptions>) {
  const result = ref<{
    values?: number[]
    previous?: number[]
  }>({})

  const store = useStore()

  watch(toRef(options), async () => {
    const {previous, ...statsOptions} = toValue(options)
    
    const accessToken = store.getters.accessToken
    // Get base interval
    result.value.values = await getCurrencyStats(statsOptions, accessToken)
    if (previous) {
      const {from, to} = statsOptions
      if (!from) {
        throw new Error("Cannot compute previous data without a start date")
      }
      const newFrom = new Date(from.getTime() - ((to?.getTime() ?? Date.now()) - from.getTime()))
      result.value.previous = await getCurrencyStats({
        ...statsOptions,
        from: newFrom,
        to: from
      }, accessToken)
    }

  }, {immediate: true})

  return result
}


export interface CurrencyStatsFormattedValueOptions {
  currency?: Currency,
  from?: Date
  to?: Date
  value: StatsValue
  change?: boolean
  parameters?: Record<string, string|number>
}
/**
 * Composable for getting a single stats value formatted with the percentage change.
 * 
*/
export function useCurrencyStatsFormattedValue(
  options: MaybeRefOrGetter<CurrencyStatsFormattedValueOptions>) {

  // The main composable use "previous" instead of "change" so we need to adapt the options
  const statsOptions = computed(() => {
    const opt = toValue(options)
    return {
      ...opt,
      previous: opt.change
    }
  })
  const stats = useCurrencyStats(statsOptions)

  const value = ref("")
  const change = ref("")
  const sign = ref(0)

  watchEffect(() => {
    const data = stats.value?.values?.[0]
    const opt = toValue(options)
    if (data) {
      if (opt.value === "amount") {
        if (opt.currency) {
          value.value = formatCurrency(data, opt.currency, {decimals: false})
        } else {
          value.value = formatGlobalCurrency(data, {decimals: false})
        }
      } else {
        value.value = data.toString()
      }
      if (opt.change && stats.value?.previous) {
        const previous = stats.value.previous[0]
        if (previous) {
          const changeVal = 100 * (data - previous) / previous
          sign.value = Math.sign(changeVal)
          change.value = changeVal.toFixed(1) + "%"
        }
      }
    }
  })

  return {value, change, sign}
}

export const roundDate = (input: Date, interval: CurrencyStatsOptions['interval']) => {
  const date = new Date(input)
  switch (interval) {
    case 'PT1H':
      date.setMinutes(0, 0, 0)
      break
    case 'P1D':
      date.setHours(0, 0, 0, 0)
      break
    case 'P1W':
      date.setHours(0, 0, 0, 0)
      date.setDate(date.getDate() - date.getDay())
      break
    case 'P1M':
      date.setHours(0, 0, 0, 0)
      date.setDate(1)
      break
    case 'P1Y':
      date.setHours(0, 0, 0, 0)
      date.setMonth(0, 1)
      break
  }
  return date
}
export const previousDate = (input: Date, interval: CurrencyStatsOptions['interval']) => {
  const date = new Date(input)
  switch (interval) {
    case 'PT1H':
      date.setHours(date.getHours() - 1)
      break
    case 'P1D':
      date.setDate(date.getDate() - 1)
      break
    case 'P1W':
      date.setDate(date.getDate() - 7)
      break
    case 'P1M':
      date.setMonth(date.getMonth() - 1)
      break
    case 'P1Y':
      date.setFullYear(date.getFullYear() - 1)
      break
  }
  return date
}<|MERGE_RESOLUTION|>--- conflicted
+++ resolved
@@ -1,10 +1,6 @@
 import { KOptions } from "src/boot/koptions";
 import { checkFetchResponse } from "src/KError";
-<<<<<<< HEAD
-import  formatCurrency, { formatGlobalCurrency }  from "src/plugins/FormatCurrency";
-=======
-import formatCurrency, { formatGobalCurrency } from "src/plugins/FormatCurrency";
->>>>>>> 4a7df28e
+import formatCurrency, { formatGlobalCurrency } from "src/plugins/FormatCurrency";
 import { Currency } from "src/store/model";
 import { computed, MaybeRefOrGetter, ref, toRef, toValue, watch, watchEffect } from "vue";
 import { useStore } from "vuex";
