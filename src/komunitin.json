--- conflicted
+++ resolved
@@ -1,9 +1,7 @@
 {
   "apis": {
     "social": "http://localhost:8080/social",
-<<<<<<< HEAD
-    "accounting": "http://localhost:8080/accounting"
-=======
+    "accounting": "http://localhost:8080/accounting",
     "auth": {
       "issuer": "http://localhost:2029",
       "token": "/oauth2/token",
@@ -11,7 +9,6 @@
       "userInfo": "/oauth2/UserInfo",
       "clientId": "komunitin-app"
     }
->>>>>>> 3fd7a077
   },
   "langs": [
     {
