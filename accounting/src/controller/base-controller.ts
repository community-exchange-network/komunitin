--- conflicted
+++ resolved
@@ -13,7 +13,7 @@
 import { decrypt, encrypt, exportKey, importKey, randomKey } from "../utils/crypto"
 import { logger } from "../utils/logger"
 import { BasePublicService, ServiceEvents } from "./api"
-import { CurrencyControllerImpl, currencyConfig, currencyData } from "./currency-controller"
+import { currencyConfig, currencyData, CurrencyControllerImpl } from "./currency-controller"
 import { initUpdateCreditOnPayment } from "./features/credit-on-payment"
 import { initNotifications } from "./features/notificatons"
 import { storeCurrencyKey } from "./key-controller"
@@ -22,121 +22,8 @@
 import { whereFilter } from "./query"
 import { StatsControllerImpl } from "./stats-controller"
 
-<<<<<<< HEAD
-
-const getMasterKey = async () => {
-  const masterPassword = config.MASTER_PASSWORD
-  let masterKeyObject: KeyObject
-  if (!masterPassword) {
-    throw badConfig("MASTER_PASSWORD must be provided")
-  }
-  if (masterPassword.length < 16) {
-    throw badConfig("MASTER_PASSWORD must be at least 16 characters long")
-  }
-  if (!config.MASTER_PASSWORD_SALT || config.MASTER_PASSWORD_SALT.length < 16) {
-    throw badConfig("MASTER_PASSWORD_SALT must be provided and at least 16 characters long")
-  }
-  const salt = config.MASTER_PASSWORD_SALT || "komunitin.org"
-  masterKeyObject = await deriveKey(masterPassword, salt)
-
-  return async () => masterKeyObject
-}
-
-const getSponsorAccount = async (store: Store) => {
-  const SPONSOR_STORE_KEY = "sponsor_key"
-  let sponsor: Keypair | undefined
-  if (config.SPONSOR_PRIVATE_KEY) {
-    sponsor = Keypair.fromSecret(config.SPONSOR_PRIVATE_KEY)
-  }
-  // Handy helper for dev/test environments.
-  else if (["testnet", "local"].includes(config.STELLAR_NETWORK) && config.STELLAR_FRIENDBOT_URL) {
-    const sponsorSecret = await store.get<string>(SPONSOR_STORE_KEY)
-    if (sponsorSecret) {
-      sponsor = Keypair.fromSecret(sponsorSecret)
-      logger.info(`Sponsor account loaded from DB.`)
-    } else {
-      // Create a new random sponsor account with friendbot.
-      sponsor = Keypair.random()
-      await friendbot(config.STELLAR_FRIENDBOT_URL, sponsor.publicKey())
-      await store.set(SPONSOR_STORE_KEY, sponsor.secret())
-      logger.info(`Random sponsor account created with friendbot and saved.`)
-    }
-  } else {
-    throw badConfig("Either SPONSOR_PRIVATE_KEY or STELLAR_FRIENDBOT_URL must be provided")
-  }
-  const sponsorKey = async () => sponsor
-  return sponsorKey
-}
-
-const getChannelAccountKeys = async (store: Store) => {
-  const CHANNEL_STORE_KEY = "channel_accounts"
-  const CHANNEL_ACCOUNTS_NUMBER = 10
-  if (config.STELLAR_CHANNEL_ACCOUNTS_ENABLED) {
-    const channelAccountKeys = await store.get<string[]>(CHANNEL_STORE_KEY) ?? []
-    let save = false
-    while (channelAccountKeys.length < CHANNEL_ACCOUNTS_NUMBER) {
-      save = true
-      const key = Keypair.random()
-      channelAccountKeys.push(key.secret())
-    }
-
-    if (save) {
-      await store.set(CHANNEL_STORE_KEY, channelAccountKeys)
-    }
-
-    return channelAccountKeys
-  } else {
-    return undefined
-  }
-}
-
-const waitForDb = async (db: PrismaClient): Promise<void> => {
-  try {
-    // Do a simple query to check if the DB is ready.
-    await db.value.findFirst()
-  } catch (error) {
-    logger.info(`Waiting for DB...`)
-    await sleep(1000)
-    return waitForDb(db)
-  }
-}
-
-export async function createController(): Promise<SharedController> {
-  // Create DB client.
-  const db = new PrismaClient()
-  await waitForDb(db)
-
-  // Create global key-value store.
-  const globalDb = globalTenantDb(db)
-  const store = new Store(globalDb)
-
-  // Master symmetric key for encrypting secrets.
-  const masterKey = await getMasterKey()
-
-  // Sponsor account
-  const sponsorKey = await getSponsorAccount(store)
-  const sponsor = await sponsorKey()
-
-  // Create/retrieve channel accounts for parallel transactions.
-  const channelAccountSecretKeys = await getChannelAccountKeys(store)
-
-  const ledger = await createStellarLedger({
-    server: config.STELLAR_HORIZON_URL,
-    network: config.STELLAR_NETWORK,
-    sponsorPublicKey: sponsor.publicKey(),
-    domain: config.DOMAIN,
-    channelAccountSecretKeys
-  }, sponsor)
-
-  return new LedgerController(ledger, db, masterKey, sponsorKey)
-}
-
-export class LedgerController implements SharedController {
-
-=======
 export class BaseControllerImpl implements BasePublicService {
   
->>>>>>> 8a9c31fd
   ledger: Ledger
   private _db: PrismaClient
   private cronTask: cron.ScheduledTask
