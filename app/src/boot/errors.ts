--- conflicted
+++ resolved
@@ -80,13 +80,8 @@
 function vueErrorHandler(error: unknown, instance: ComponentPublicInstance | null, info: string) {
   if (error instanceof KError) {
     handleError(error)
-<<<<<<< HEAD
-  } else if (error instanceof Error){
+  } else if (error instanceof Error || (('message' in (error as Error))  && ('stack' in (error as Error)))) {
     handleError(new KError(KErrorCode.UnknownVueError, error.message, error, {info}))
-=======
-  } else if (error instanceof Error || (('message' in (error as Error))  && ('stack' in (error as Error)))) {
-    handleError(new KError(KErrorCode.UnknownVueError, (error as Error).message, {error, info}))
->>>>>>> 86cdd983
   } else {
     handleError(new KError(KErrorCode.UnknownVueError, "Unknown error", undefined, {error, info}))
   }
