import { Keypair } from "@stellar/stellar-sdk";
import Big from "big.js";
import type { KeyObject } from "node:crypto";
import { externalResourceToIdentifier, recordToExternalResource } from "src/model/resource";
import { InputTrustline, Trustline, UpdateTrustline, recordToTrustline } from "src/model/trustline";
import TypedEmitter from "typed-emitter";
import { ControllerEvents, CurrencyController } from ".";
import { LedgerCurrency, LedgerCurrencyState, LedgerTransfer } from "../ledger";
import {
  FullAccount,
  Currency,
  CurrencySettings,
  UpdateCurrency,
  currencyToRecord,
  recordToCurrency
} from "../model";
import { CollectionOptions } from "../server/request";
import { Context, systemContext } from "../utils/context";
import { badRequest, notFound, notImplemented } from "../utils/error";
import { AtLeast } from "../utils/types";
import { AccountController } from "./account-controller";
import { ExternalResourceController } from "./external-resource-controller";
import { KeyController } from "./key-controller";
import { TenantPrismaClient } from "./multitenant";
import { whereFilter } from "./query";
import { TransferController } from "./transfer-controller";
import { CreditCommonsController } from ".";
import { CreditCommonsControllerImpl } from "../creditcommons/credit-commons-controller";
import { UserController } from "./user-controller";
import { StatsController } from "./stats-controller";

export function amountToLedger(currency: AtLeast<Currency, "scale">, amount: number) {
  return Big(amount).div(Big(10).pow(currency.scale)).toString()
}

export function amountFromLedger(currency: AtLeast<Currency, "scale">, amount: string) {
  return Big(amount).times(Big(10).pow(currency.scale)).toNumber()
}

export function convertAmount(amount: number, from: AtLeast<Currency, "rate">, to: AtLeast<Currency,"rate">) {
  return amount * from.rate.n / from.rate.d * to.rate.d / to.rate.n
}

export class LedgerCurrencyController implements CurrencyController {
  model: Currency
  ledger: LedgerCurrency
  db: TenantPrismaClient
  emitter: TypedEmitter<ControllerEvents>

  // Controllers
  users: UserController
  keys: KeyController
  accounts: AccountController
  transfers: TransferController
  externalResources: ExternalResourceController
<<<<<<< HEAD
  creditCommons: CreditCommonsController
=======
  stats: StatsController
>>>>>>> 0aadd2f8

  constructor(model: Currency, ledger: LedgerCurrency, db: TenantPrismaClient, encryptionKey: () => Promise<KeyObject>, sponsorKey: () => Promise<Keypair>, emitter: TypedEmitter<ControllerEvents>) {
    this.db = db
    this.model = model
    this.ledger = ledger
    this.emitter = emitter

    this.users = new UserController(this)
    this.keys = new KeyController(this, sponsorKey, encryptionKey)
    this.accounts = new AccountController(this)
    this.transfers = new TransferController(this)
    this.externalResources = new ExternalResourceController(this)
<<<<<<< HEAD
    this.creditCommons = new CreditCommonsControllerImpl(this)
=======
    this.stats = new StatsController(this)
>>>>>>> 0aadd2f8
  }

  /**
   * Implements {@link CurrencyController.getCurrency}
   */
  public async getCurrency(_ctx: Context): Promise<Currency> {
    return this.model
  }

  /**
   * Implements {@link CurrencyController.updateCurrency}
   */
  async updateCurrency(ctx: Context, currency: UpdateCurrency) {
    await this.users.checkAdmin(ctx)

    if (currency.code && currency.code !== this.model.code) {
      throw badRequest("Can't change currency code")
    }
    if (currency.id && currency.id !== this.model.id) {
      throw badRequest("Can't change currency id")
    }
    if (currency.settings) {
      throw badRequest("Can't change the currency settings through currency update")
    }
    
    if (currency.rate && (currency.rate.n !== this.model.rate.n || currency.rate.d !== this.model.rate.d)) {
      throw notImplemented("Change the currency rate not implemented yet")
    }

    const data = currencyToRecord(currency)
    const record = await this.db.currency.update({
      data,
      where: {
        id: this.model.id
      },
      include: {
        externalAccount: true
      }
    })
    this.model = recordToCurrency(record)

    // Note that changing default currency options don't affect existing account options
    // (eg credit limit), so no heavy lifting is required.

    return this.model
  }
  /**
   * Implements {@link CurrencyController.getCurrencySettings}
   */
  public async getCurrencySettings(ctx: Context) {
    // Maybe we could relax that and allow public access to *read* currency settings.
    await this.users.checkUser(ctx)
    return this.model.settings
  }
  /**
   * Implements {@link CurrencyController.updateCurrencySettings}
   */
  public async updateCurrencySettings(ctx: Context, settings: CurrencySettings) {
    await this.users.checkAdmin(ctx)
    const {id, ...settingsFields} = settings
    // Merge the settings since the DB is a JSON field.
    const updatedSettings = {
      ...this.model.settings,
      ...settingsFields
    }
    // Check if we need to update the ledger.
    if (updatedSettings.externalTraderCreditLimit !== this.model.settings.externalTraderCreditLimit) {
      throw notImplemented("Change the external trader credit limit not implemented yet")
    }

    if (updatedSettings.externalTraderMaximumBalance !== this.model.settings.externalTraderMaximumBalance) {
      throw notImplemented("Change the external trader maximum balance not implemented yet")
    }
    
    const record = await this.db.currency.update({
      data: {
        settings: updatedSettings
      },
      where: {
        id: this.model.id
      },
      include: {
        externalAccount: true
      }
    })
    this.model = recordToCurrency(record)
    return this.model.settings
  }

  async updateState(state: LedgerCurrencyState) {
    await this.db.currency.update({
      data: { state },
      where: { id: this.model.id }
    })
    this.model.state = state
  }

  public amountToLedger(amount: number) {
    return amountToLedger(this.model, amount)
  }

  public amountFromLedger(amount: string) {
    return amountFromLedger(this.model, amount)
  }

  async cron(ctx: Context) {
    if (this.model.settings.defaultAcceptPaymentsAfter !== undefined) {
      await this.transfers.acceptPendingTransfers(ctx)
    }
  }

  async createTrustline(ctx: Context, data: InputTrustline): Promise<Trustline> {
    // Only the currency owner can create trustlines.
    await this.users.checkAdmin(ctx)

    const trustedExternalResource = await this.externalResources.getExternalResource<Currency>(ctx, data.trusted)
    const trustedCurrency = trustedExternalResource.resource

    // Create the trustline in the ledger.
    await this.ledger.trustCurrency({
      trustedPublicKey: trustedCurrency.keys?.externalIssuer as string,
      limit: this.amountToLedger(data.limit)
    }, {
      sponsor: await this.keys.sponsorKey(),
      externalTrader: await this.keys.externalTraderKey(),
      externalIssuer: await this.keys.externalIssuerKey()
    })

    // Store trustline in DB with 0 initial balance
    const record = await this.db.trustline.create({
      data: {
        limit: data.limit,
        balance: 0,

        trusted: { connect: { tenantId_id: {
          tenantId: this.db.tenantId,
          id: trustedExternalResource.id
        } } },
        currency: { connect: { id: this.model.id } }
      }
    })
    const trustline = recordToTrustline(record, trustedExternalResource, this.model)
    return trustline
  }

  async updateTrustline(ctx: Context, data: UpdateTrustline): Promise<Trustline> {
    await this.users.checkAdmin(ctx)
    // get the trustline object
    const existing = await this.getTrustline(ctx, data.id)
    if (!existing) {
      throw notFound(`Trustline ${data.id} not found`)
    }
    const externalIdentifier = externalResourceToIdentifier(existing.trusted)
    const trustedExternalResource = await this.externalResources.getExternalResource<Currency>(ctx, externalIdentifier)
    const trustedCurrency = trustedExternalResource.resource
    // Update the trustline in the ledger
    await this.ledger.trustCurrency({
      trustedPublicKey: trustedCurrency.keys?.externalIssuer as string,
      limit: this.amountToLedger(data.limit)
    }, {
      sponsor: await this.keys.sponsorKey(),
      externalTrader: await this.keys.externalTraderKey(),
      externalIssuer: await this.keys.externalIssuerKey()
    })
    // Update the trustline in the DB
    const record = await this.db.trustline.update({
      data: {
        limit: data.limit
      },
      where: {
        id: data.id
      }
    })
    return recordToTrustline(record, trustedExternalResource, this.model)
  }

  async getTrustlines(ctx: Context, params: CollectionOptions): Promise<Trustline[]> {
    await this.users.checkUser(ctx)

    const filter = whereFilter(params.filters)

    const records = await this.db.trustline.findMany({
      where: {
        currencyId: this.model.id, // redundant due to multitenancy isolation
        ...filter
      },
      include: {
        trusted: true
      },
      orderBy: {
        [params.sort.field]: params.sort.order
      },
      skip: params.pagination.cursor,
      take: params.pagination.size,
    })
    
    return records.map(r => recordToTrustline(r, recordToExternalResource<Currency>(r.trusted), this.model))
  }

  async getTrustline(ctx: Context, id: string): Promise<Trustline> {
    await this.users.checkUser(ctx)

    const record = await this.db.trustline.findFirst({
      where: {
        id,
        currencyId: this.model.id,
      },
      include: {
        trusted: true
      }
    })
    if (!record) {
      throw notFound(`Trustline id ${id} not found in currency ${this.model.code}`)
    }
    return recordToTrustline(record, recordToExternalResource<Currency>(record.trusted), this.model)
  }

  /** 
   * To be called after a local transfer is committed to the ledger.
  */
  async handleTransferEvent(ledgerTransfer: LedgerTransfer) {
    const payerAccount =  await this.accounts.getAccountByKey(systemContext(), ledgerTransfer.payer)
    if (payerAccount) {
      // The payer may not be found if it is one of the system accounts such as the credit account.
      await this.accounts.updateAccountBalance(payerAccount)
    }
    const payeeAccount = await this.accounts.getAccountByKey(systemContext(), ledgerTransfer.payee)
    if (payeeAccount) {
      await this.accounts.updateAccountBalance(payeeAccount)
    }
  }

  async handleIncommingTransferEvent(ledgerTransfer: LedgerTransfer) {
    const payeeAccount = await this.accounts.getAccountByKey(systemContext(), ledgerTransfer.payee)
    await this.accounts.updateAccountBalance(payeeAccount as FullAccount)
    const payerAccount = this.model.externalAccount
    await this.accounts.updateAccountBalance(payerAccount)
  }

  async handleOutgoingTransferEvent(ledgerTransfer: LedgerTransfer) {
    const payerAccount = await this.accounts.getAccountByKey(systemContext(), ledgerTransfer.payer)
    await this.accounts.updateAccountBalance(payerAccount as FullAccount)
    const payeeAccount = this.model.externalAccount
    await this.accounts.updateAccountBalance(payeeAccount)
  }
}<|MERGE_RESOLUTION|>--- conflicted
+++ resolved
@@ -24,8 +24,7 @@
 import { TenantPrismaClient } from "./multitenant";
 import { whereFilter } from "./query";
 import { TransferController } from "./transfer-controller";
-import { CreditCommonsController } from ".";
-import { CreditCommonsControllerImpl } from "../creditcommons/credit-commons-controller";
+import { CreditCommonsController, CreditCommonsControllerImpl } from "../creditcommons/credit-commons-controller";
 import { UserController } from "./user-controller";
 import { StatsController } from "./stats-controller";
 
@@ -53,11 +52,8 @@
   accounts: AccountController
   transfers: TransferController
   externalResources: ExternalResourceController
-<<<<<<< HEAD
   creditCommons: CreditCommonsController
-=======
   stats: StatsController
->>>>>>> 0aadd2f8
 
   constructor(model: Currency, ledger: LedgerCurrency, db: TenantPrismaClient, encryptionKey: () => Promise<KeyObject>, sponsorKey: () => Promise<Keypair>, emitter: TypedEmitter<ControllerEvents>) {
     this.db = db
@@ -70,11 +66,8 @@
     this.accounts = new AccountController(this)
     this.transfers = new TransferController(this)
     this.externalResources = new ExternalResourceController(this)
-<<<<<<< HEAD
     this.creditCommons = new CreditCommonsControllerImpl(this)
-=======
     this.stats = new StatsController(this)
->>>>>>> 0aadd2f8
   }
 
   /**
