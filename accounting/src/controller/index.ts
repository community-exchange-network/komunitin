
import { AccountStatsOptions, CollectionOptions, StatsOptions } from "../server/request"
import { CreateCurrency, Currency, UpdateCurrency, FullTransfer, FullAccount, InputAccount, UpdateAccount, InputTransfer, UpdateTransfer, AccountSettings, CurrencySettings, Account, Transfer } from "../model"
export { createController } from "./base-controller"
import { Context } from "../utils/context"
import TypedEmitter from "typed-emitter"
import { InputTrustline, Trustline, UpdateTrustline } from "src/model/trustline"
import { Stats } from "src/model/stats"
export { MigrationController } from './migration'
import { CreditCommonsController } from "src/creditcommons/credit-commons-controller";


export type ControllerEvents = {
  /**
   * This event is emitted when a transfer is created, committed,
   * rejected, deleted, etc.
   */
  transferStateChanged: (transfer: FullTransfer, controller: CurrencyController) => void
}

/**
 * Controller for operations not related to a particular currency.
 */
export interface SharedController {

  getCurrencyController(code: string): Promise<CurrencyController>   
  
  createCurrency(ctx: Context, currency: CreateCurrency): Promise<Currency>
  getCurrencies(ctx: Context, params: CollectionOptions): Promise<Currency[]>

  stop(): Promise<void>
  
  addListener: TypedEmitter<ControllerEvents>['addListener']
  removeListener: TypedEmitter<ControllerEvents>['removeListener']
}
/**
 * Controller for operations related to a particular currency.
 */
export interface CurrencyController {
  // Child controllers
  accounts: AccountController
  transfers: TransferController
<<<<<<< HEAD
  creditCommons: CreditCommonsController

=======
  stats: StatsController
  
>>>>>>> 4032f1f5
  // Currency
  getCurrency(ctx: Context): Promise<Currency>
  updateCurrency(ctx: Context, currency: UpdateCurrency): Promise<Currency>

  // Currency settings
  getCurrencySettings(ctx: Context): Promise<CurrencySettings>
  updateCurrencySettings(ctx: Context, settings: CurrencySettings): Promise<CurrencySettings>

  // Trustlines
  getTrustline(ctx: Context, id: string): Promise<Trustline>
  createTrustline(ctx: Context, trustline: InputTrustline): Promise<Trustline>
  updateTrustline(ctx: Context, trustline: UpdateTrustline): Promise<Trustline>
  getTrustlines(ctx: Context, params: CollectionOptions): Promise<Trustline[]>
}

export interface AccountController {
  createAccount(ctx: Context, account: InputAccount): Promise<FullAccount>
  getAccount(ctx: Context, id: string): Promise<Account>
  getAccounts(ctx: Context, params: CollectionOptions): Promise<Account[]>
  updateAccount(ctx: Context, data: UpdateAccount): Promise<FullAccount>;
  deleteAccount(ctx: Context, id: string): Promise<void>;

  getAccountSettings(ctx: Context, id: string): Promise<AccountSettings>
  updateAccountSettings(ctx: Context, settings: AccountSettings): Promise<AccountSettings>
  
}

export interface TransferController {
  createTransfer(ctx: Context, transfer: InputTransfer): Promise<FullTransfer>
  createMultipleTransfers(ctx: Context, transfers: InputTransfer[]): Promise<FullTransfer[]>
  getTransfer(ctx: Context, id: string): Promise<Transfer>
  //getFullTransferByHash(ctx: Context, hash: string): Promise<FullTransfer>
  getTransfers(ctx: Context, params: CollectionOptions): Promise<Transfer[]>
  updateTransfer(ctx: Context, transfer: UpdateTransfer): Promise<FullTransfer>
  deleteTransfer(ctx: Context, id: string): Promise<void>
}

export interface StatsController {
  getVolume(ctx: Context, params: StatsOptions): Promise<Stats>
  getAccounts(ctx: Context, params: AccountStatsOptions): Promise<Stats>
}<|MERGE_RESOLUTION|>--- conflicted
+++ resolved
@@ -40,13 +40,10 @@
   // Child controllers
   accounts: AccountController
   transfers: TransferController
-<<<<<<< HEAD
   creditCommons: CreditCommonsController
 
-=======
   stats: StatsController
   
->>>>>>> 4032f1f5
   // Currency
   getCurrency(ctx: Context): Promise<Currency>
   updateCurrency(ctx: Context, currency: UpdateCurrency): Promise<Currency>
